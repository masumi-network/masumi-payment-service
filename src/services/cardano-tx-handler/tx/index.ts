--- conflicted
+++ resolved
@@ -18,12 +18,6 @@
   TransactionStatus,
   WalletType,
 } from '@prisma/client';
-import {
-  updatePaymentNextAction,
-  updatePurchaseNextAction,
-  upsertPaymentNextAction,
-  upsertPurchaseNextAction,
-} from '@/utils/action-history';
 import {
   calculateValueChange,
   checkIfTxIsInHistory,
@@ -110,34 +104,6 @@
         newState,
       );
 
-<<<<<<< HEAD
-      // Update NextAction with history tracking
-      await updatePaymentNextAction(
-        paymentRequest.id,
-        newAction.action,
-        {
-          errorNote: newAction.errorNote,
-          errorType: newAction.errorType,
-          concatenateErrorNote: true,
-        },
-        prisma,
-      );
-
-      // Update other fields
-      await prisma.paymentRequest.update({
-        where: { id: paymentRequest.id },
-        data: {
-          TransactionHistory:
-            paymentRequest.currentTransactionId != null
-              ? { connect: { id: paymentRequest.currentTransactionId } }
-              : undefined,
-          CurrentTransaction: {
-            create: {
-              txHash: tx_hash,
-              status: TransactionStatus.Confirmed,
-            },
-          },
-=======
       const isConfirmationTransaction =
         paymentRequest.currentTransactionId &&
         paymentRequest.CurrentTransaction?.txHash == tx_hash;
@@ -202,7 +168,6 @@
                   validContract: metadata.valid_contract,
                 },
               },
->>>>>>> d0ce63b0
           WithdrawnForSeller: sellerWithdrawn
             ? {
                 createMany: {
@@ -294,36 +259,10 @@
         purchasingRequest.currentTransactionId &&
         purchasingRequest.CurrentTransaction?.txHash == tx_hash;
 
-      // Update NextAction with history tracking
-      await updatePurchaseNextAction(
-        purchasingRequest.id,
-        newAction.action,
-        {
-          inputHash: purchasingRequest.inputHash,
-          errorNote: newAction.errorNote,
-          errorType: newAction.errorType,
-          concatenateErrorNote: true,
-        },
-        prisma,
-      );
-
-      // Update other fields
       await prisma.purchaseRequest.update({
         where: { id: purchasingRequest.id },
         data: {
           inputHash: purchasingRequest.inputHash,
-<<<<<<< HEAD
-          TransactionHistory:
-            purchasingRequest.currentTransactionId != null
-              ? { connect: { id: purchasingRequest.currentTransactionId } }
-              : undefined,
-          CurrentTransaction: {
-            create: {
-              txHash: tx_hash,
-              status: TransactionStatus.Confirmed,
-            },
-          },
-=======
           NextAction: {
             create: {
               inputHash: purchasingRequest.inputHash,
@@ -382,7 +321,6 @@
                   validContract: metadata.valid_contract,
                 },
               },
->>>>>>> d0ce63b0
           WithdrawnForSeller: sellerWithdrawn
             ? {
                 createMany: {
@@ -474,34 +412,64 @@
         transaction.PaymentRequestCurrent ||
         transaction.PaymentRequestHistory
       ) {
-        await upsertPaymentNextAction(
-          transaction.PaymentRequestCurrent?.id ??
-            transaction.PaymentRequestHistory!.id,
-          PaymentAction.WaitingForManualAction,
-          {
-            errorNote:
-              'Rolled back transaction detected. Please check the transaction and manually resolve the issue.',
-            errorType: PaymentErrorType.Unknown,
-          },
-        );
+        await prisma.paymentRequest.update({
+          where: {
+            id:
+              transaction.PaymentRequestCurrent?.id ??
+              transaction.PaymentRequestHistory!.id,
+          },
+          data: {
+            NextAction: {
+              upsert: {
+                update: {
+                  requestedAction: PaymentAction.WaitingForManualAction,
+                  errorNote:
+                    'Rolled back transaction detected. Please check the transaction and manually resolve the issue.',
+                  errorType: PaymentErrorType.Unknown,
+                },
+                create: {
+                  requestedAction: PaymentAction.WaitingForManualAction,
+                  errorNote:
+                    'Rolled back transaction detected. Please check the transaction and manually resolve the issue.',
+                  errorType: PaymentErrorType.Unknown,
+                },
+              },
+            },
+          },
+        });
       }
       if (
         transaction.PurchaseRequestCurrent ||
         transaction.PurchaseRequestHistory
       ) {
-        await upsertPurchaseNextAction(
-          transaction.PurchaseRequestCurrent?.id ??
-            transaction.PurchaseRequestHistory!.id,
-          PurchasingAction.WaitingForManualAction,
-          {
-            inputHash:
-              transaction.PurchaseRequestCurrent?.inputHash ??
-              transaction.PurchaseRequestHistory!.inputHash,
-            errorNote:
-              'Rolled back transaction detected. Please check the transaction and manually resolve the issue.',
-            errorType: PurchaseErrorType.Unknown,
-          },
-        );
+        await prisma.purchaseRequest.update({
+          where: {
+            id:
+              transaction.PurchaseRequestCurrent?.id ??
+              transaction.PurchaseRequestHistory!.id,
+          },
+          data: {
+            NextAction: {
+              upsert: {
+                update: {
+                  requestedAction: PurchasingAction.WaitingForManualAction,
+                  errorNote:
+                    'Rolled back transaction detected. Please check the transaction and manually resolve the issue.',
+                  errorType: PurchaseErrorType.Unknown,
+                },
+                create: {
+                  requestedAction: PurchasingAction.WaitingForManualAction,
+                  errorNote:
+                    'Rolled back transaction detected. Please check the transaction and manually resolve the issue.',
+                  errorType: PurchaseErrorType.Unknown,
+                  inputHash:
+                    transaction.PurchaseRequestCurrent?.inputHash ??
+                    transaction.PurchaseRequestHistory!.inputHash,
+                },
+              },
+            },
+          },
+        });
       }
     }
   }
@@ -601,16 +569,20 @@
           'No smart contract wallet set for purchase request in db',
           { purchaseRequest: dbEntry },
         );
-        await updatePurchaseNextAction(
-          dbEntry.id,
-          PurchasingAction.WaitingForManualAction,
-          {
-            inputHash: decodedNewContract.inputHash,
-            errorNote:
-              'No smart contract wallet set for purchase request in db. This is likely an internal error.',
-            errorType: PurchaseErrorType.Unknown,
-          },
-        );
+        await prisma.purchaseRequest.update({
+          where: { id: dbEntry.id },
+          data: {
+            NextAction: {
+              create: {
+                requestedAction: PurchasingAction.WaitingForManualAction,
+                errorNote:
+                  'No smart contract wallet set for purchase request in db. This is likely an internal error.',
+                errorType: PurchaseErrorType.Unknown,
+                inputHash: decodedNewContract.inputHash,
+              },
+            },
+          },
+        });
         return;
       }
 
@@ -619,16 +591,20 @@
           'No seller wallet set for purchase request in db. This seems like an internal error.',
           { purchaseRequest: dbEntry },
         );
-        await updatePurchaseNextAction(
-          dbEntry.id,
-          PurchasingAction.WaitingForManualAction,
-          {
-            inputHash: decodedNewContract.inputHash,
-            errorNote:
-              'No seller wallet set for purchase request in db. This seems like an internal error.',
-            errorType: PurchaseErrorType.Unknown,
-          },
-        );
+        await prisma.purchaseRequest.update({
+          where: { id: dbEntry.id },
+          data: {
+            NextAction: {
+              create: {
+                requestedAction: PurchasingAction.WaitingForManualAction,
+                errorNote:
+                  'No seller wallet set for purchase request in db. This seems like an internal error.',
+                errorType: PurchaseErrorType.Unknown,
+                inputHash: decodedNewContract.inputHash,
+              },
+            },
+          },
+        });
         return;
       }
       if (output.reference_script_hash != null) {
@@ -802,35 +778,10 @@
         return;
       }
       //TODO: optional check amounts
-      // Update NextAction with history tracking (already in transaction context)
-      await updatePurchaseNextAction(
-        dbEntry.id,
-        PurchasingAction.WaitingForExternalAction,
-        {
-          inputHash: decodedNewContract.inputHash,
-        },
-        prisma, // Use the existing transaction client
-      );
-
-      // Update other fields
       await prisma.purchaseRequest.update({
         where: { id: dbEntry.id },
         data: {
           inputHash: decodedNewContract.inputHash,
-<<<<<<< HEAD
-          TransactionHistory:
-            dbEntry.currentTransactionId != null
-              ? {
-                  connect: { id: dbEntry.currentTransactionId },
-                }
-              : undefined,
-          CurrentTransaction: {
-            create: {
-              txHash: tx.tx.tx_hash,
-              status: TransactionStatus.Confirmed,
-            },
-          },
-=======
           NextAction: {
             create: {
               inputHash: decodedNewContract.inputHash,
@@ -874,7 +825,6 @@
                   validContract: metadata.valid_contract,
                 },
               },
->>>>>>> d0ce63b0
           onChainState: OnChainState.FundsLocked,
           resultHash: decodedNewContract.resultHash,
         },
@@ -949,16 +899,19 @@
           'Existing buyer set for payment request in db. This is likely an internal error.',
           { paymentRequest: dbEntry },
         );
-        await updatePaymentNextAction(
-          dbEntry.id,
-          PaymentAction.WaitingForManualAction,
-          {
-            errorNote:
-              'Existing buyer set for payment request in db. This is likely an internal error.',
-            errorType: PaymentErrorType.Unknown,
-          },
-          prisma,
-        );
+        await prisma.paymentRequest.update({
+          where: { id: dbEntry.id },
+          data: {
+            NextAction: {
+              create: {
+                requestedAction: PaymentAction.WaitingForManualAction,
+                errorNote:
+                  'Existing buyer set for payment request in db. This is likely an internal error.',
+                errorType: PaymentErrorType.Unknown,
+              },
+            },
+          },
+        });
         return;
       }
       if (dbEntry.SmartContractWallet == null) {
@@ -966,16 +919,19 @@
           'No smart contract wallet set for payment request in db. This is likely an internal error.',
           { paymentRequest: dbEntry },
         );
-        await updatePaymentNextAction(
-          dbEntry.id,
-          PaymentAction.WaitingForManualAction,
-          {
-            errorNote:
-              'No smart contract wallet set for payment request in db. This is likely an internal error.',
-            errorType: PaymentErrorType.Unknown,
-          },
-          prisma,
-        );
+        await prisma.paymentRequest.update({
+          where: { id: dbEntry.id },
+          data: {
+            NextAction: {
+              create: {
+                requestedAction: PaymentAction.WaitingForManualAction,
+                errorNote:
+                  'No smart contract wallet set for payment request in db. This is likely an internal error.',
+                errorType: PaymentErrorType.Unknown,
+              },
+            },
+          },
+        });
         return;
       }
 
@@ -1167,35 +1123,10 @@
         errorNote.push(errorMessage);
       }
 
-      // Update NextAction with history tracking
-      await updatePaymentNextAction(
-        dbEntry.id,
-        newAction,
-        {
-          errorNote: errorNote.length > 0 ? errorNote.join(';\n ') : undefined,
-        },
-        prisma,
-      );
-
-      // Update other fields (use the transaction client)
       await prisma.paymentRequest.update({
         where: { id: dbEntry.id },
         data: {
           collateralReturnLovelace: decodedNewContract.collateralReturnLovelace,
-<<<<<<< HEAD
-          TransactionHistory:
-            dbEntry.currentTransactionId != null
-              ? {
-                  connect: { id: dbEntry.currentTransactionId },
-                }
-              : undefined,
-          CurrentTransaction: {
-            create: {
-              txHash: tx.tx.tx_hash,
-              status: TransactionStatus.Confirmed,
-            },
-          },
-=======
           NextAction: {
             create: {
               requestedAction: newAction,
@@ -1240,7 +1171,6 @@
                   validContract: metadata.valid_contract,
                 },
               },
->>>>>>> d0ce63b0
           onChainState: newState,
           resultHash: decodedNewContract.resultHash,
           BuyerWallet: {
