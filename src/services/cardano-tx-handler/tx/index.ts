--- conflicted
+++ resolved
@@ -119,26 +119,14 @@
               errorType: newAction.errorType,
             },
           },
-<<<<<<< HEAD
-          TransactionHistory:
-            paymentRequest.currentTransactionId != null
-              ? { connect: { id: paymentRequest.currentTransactionId } }
-              : undefined,
-          CurrentTransaction: {
-            create: {
-              txHash: tx_hash,
-              status: TransactionStatus.Confirmed,
-              previousOnChainState: paymentRequest.onChainState,
-              newOnChainState: newState,
-            },
-          },
-=======
           CurrentTransaction: paymentRequest.currentTransactionId
             ? {
                 update: {
                   txHash: tx_hash,
                   status: TransactionStatus.Confirmed,
                   confirmations: confirmations,
+                  previousOnChainState: paymentRequest.onChainState,
+                  newOnChainState: newState,
                 },
               }
             : {
@@ -146,9 +134,10 @@
                   txHash: tx_hash,
                   status: TransactionStatus.Confirmed,
                   confirmations: confirmations,
+                  previousOnChainState: paymentRequest.onChainState,
+                  newOnChainState: newState,
                 },
               },
->>>>>>> 3cabdb8c
           WithdrawnForSeller: sellerWithdrawn
             ? {
                 createMany: {
@@ -256,26 +245,14 @@
               errorType: newAction.errorType,
             },
           },
-<<<<<<< HEAD
-          TransactionHistory:
-            purchasingRequest.currentTransactionId != null
-              ? { connect: { id: purchasingRequest.currentTransactionId } }
-              : undefined,
-          CurrentTransaction: {
-            create: {
-              txHash: tx_hash,
-              status: TransactionStatus.Confirmed,
-              previousOnChainState: purchasingRequest.onChainState,
-              newOnChainState: newStatus,
-            },
-          },
-=======
           CurrentTransaction: purchasingRequest.currentTransactionId
             ? {
                 update: {
                   txHash: tx_hash,
                   status: TransactionStatus.Confirmed,
                   confirmations: confirmations,
+                  previousOnChainState: purchasingRequest.onChainState,
+                  newOnChainState: newStatus,
                 },
               }
             : {
@@ -283,9 +260,10 @@
                   txHash: tx_hash,
                   status: TransactionStatus.Confirmed,
                   confirmations: confirmations,
+                  previousOnChainState: purchasingRequest.onChainState,
+                  newOnChainState: newStatus,
                 },
               },
->>>>>>> 3cabdb8c
           WithdrawnForSeller: sellerWithdrawn
             ? {
                 createMany: {
@@ -753,28 +731,14 @@
               requestedAction: PurchasingAction.WaitingForExternalAction,
             },
           },
-<<<<<<< HEAD
-          TransactionHistory:
-            dbEntry.currentTransactionId != null
-              ? {
-                  connect: { id: dbEntry.currentTransactionId },
-                }
-              : undefined,
-          CurrentTransaction: {
-            create: {
-              txHash: tx.tx.tx_hash,
-              status: TransactionStatus.Confirmed,
-              previousOnChainState: null,
-              newOnChainState: OnChainState.FundsLocked,
-            },
-          },
-=======
           CurrentTransaction: dbEntry.currentTransactionId
             ? {
                 update: {
                   txHash: tx.tx.tx_hash,
                   status: TransactionStatus.Confirmed,
                   confirmations: tx.block.confirmations,
+                  previousOnChainState: null,
+                  newOnChainState: OnChainState.FundsLocked,
                 },
               }
             : {
@@ -782,9 +746,10 @@
                   txHash: tx.tx.tx_hash,
                   status: TransactionStatus.Confirmed,
                   confirmations: tx.block.confirmations,
+                  previousOnChainState: null,
+                  newOnChainState: OnChainState.FundsLocked,
                 },
               },
->>>>>>> 3cabdb8c
           onChainState: OnChainState.FundsLocked,
           resultHash: decodedNewContract.resultHash,
         },
@@ -1096,28 +1061,14 @@
                 errorNote.length > 0 ? errorNote.join(';\n ') : undefined,
             },
           },
-<<<<<<< HEAD
-          TransactionHistory:
-            dbEntry.currentTransactionId != null
-              ? {
-                  connect: { id: dbEntry.currentTransactionId },
-                }
-              : undefined,
-          CurrentTransaction: {
-            create: {
-              txHash: tx.tx.tx_hash,
-              status: TransactionStatus.Confirmed,
-              previousOnChainState: null,
-              newOnChainState: newState,
-            },
-          },
-=======
           CurrentTransaction: dbEntry.currentTransactionId
             ? {
                 update: {
                   txHash: tx.tx.tx_hash,
                   status: TransactionStatus.Confirmed,
                   confirmations: tx.block.confirmations,
+                  previousOnChainState: null,
+                  newOnChainState: newState,
                 },
               }
             : {
@@ -1125,9 +1076,10 @@
                   txHash: tx.tx.tx_hash,
                   status: TransactionStatus.Confirmed,
                   confirmations: tx.block.confirmations,
+                  previousOnChainState: null,
+                  newOnChainState: newState,
                 },
               },
->>>>>>> 3cabdb8c
           onChainState: newState,
           resultHash: decodedNewContract.resultHash,
           BuyerWallet: {
