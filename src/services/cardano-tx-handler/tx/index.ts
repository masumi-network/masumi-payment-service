import { prisma } from '@/utils/db';
import { SmartContractState } from '@/utils/generator/contract-generator';
import { logger } from '@/utils/logger';
import {
  convertNewPaymentActionAndError,
  convertNewPurchasingActionAndError,
} from '@/utils/logic/state-transitions';
import { Transaction } from '@emurgo/cardano-serialization-lib-nodejs';
import {
  Network,
  OnChainState,
  PaymentAction,
  PaymentErrorType,
  PaymentSource,
  Prisma,
  PurchaseErrorType,
  PurchasingAction,
  TransactionStatus,
  WalletType,
} from '@prisma/client';
import {
  calculateValueChange,
  checkIfTxIsInHistory,
  checkPaymentAmountsMatch,
  ExtractOnChainTransactionDataOutput,
  redeemerToOnChainState,
} from '../util';
import { deserializeDatum } from '@meshsdk/core';
import {
  DecodedV1ContractDatum,
  decodeV1ContractDatum,
} from '@/utils/converter/string-datum-convert';
import { BlockFrostAPI } from '@blockfrost/blockfrost-js';
import { CONSTANTS } from '@/utils/config';
import { TransactionMetadata } from '../blockchain';

export type UpdateTransactionInput = {
  blockTime: number;
  tx: { tx_hash: string };
  block: { confirmations: number };
  metadata: TransactionMetadata;
  utxos: {
    hash: string;
    inputs: Array<{
      address: string;
      amount: Array<{ unit: string; quantity: string }>;
      tx_hash: string;
      output_index: number;
      data_hash: string | null;
      inline_datum: string | null;
      reference_script_hash: string | null;
      collateral: boolean;
      reference?: boolean;
    }>;
    outputs: Array<{
      address: string;
      amount: Array<{ unit: string; quantity: string }>;
      output_index: number;
      data_hash: string | null;
      inline_datum: string | null;
      collateral: boolean;
      reference_script_hash: string | null;
      consumed_by_tx?: string | null;
    }>;
  };
  transaction: Transaction;
};

export async function handlePaymentTransactionCardanoV1(
  tx_hash: string,
  newState: OnChainState,
  paymentContractId: string,
  blockchainIdentifier: string,
  resultHash: string,
  currentAction: PaymentAction,
  buyerCooldownTime: number,
  sellerCooldownTime: number,
  sellerWithdrawn: Array<{ unit: string; quantity: bigint }>,
  buyerWithdrawn: Array<{ unit: string; quantity: bigint }>,
<<<<<<< HEAD
  metadata?: TransactionMetadata,
=======
  confirmations: number,
>>>>>>> cf23c6d9
) {
  await prisma.$transaction(
    async (prisma) => {
      //we dont need to do sanity checks as the tx hash is unique
      const paymentRequest = await prisma.paymentRequest.findUnique({
        where: {
          paymentSourceId: paymentContractId,
          blockchainIdentifier: blockchainIdentifier,
        },
        include: {
          CurrentTransaction: { include: { BlocksWallet: true } },
          NextAction: true,
        },
      });

      if (paymentRequest == null) {
        //transaction is not registered with us or a payment transaction
        return;
      }

      const newAction = convertNewPaymentActionAndError(
        currentAction,
        newState,
      );

      const isConfirmationTransaction =
        paymentRequest.currentTransactionId &&
        paymentRequest.CurrentTransaction?.txHash == tx_hash;

      await prisma.paymentRequest.update({
        where: { id: paymentRequest.id },
        data: {
          NextAction: {
            create: {
              requestedAction: newAction.action,
              errorNote:
                paymentRequest.NextAction.errorNote != null
                  ? paymentRequest.NextAction.errorNote +
                    '(' +
                    paymentRequest.NextAction.requestedAction +
                    ')' +
                    ' -> ' +
                    newAction.errorNote
                  : newAction.errorNote,
              errorType: newAction.errorType,
            },
          },
<<<<<<< HEAD
          TransactionHistory:
            paymentRequest.currentTransactionId != null
              ? { connect: { id: paymentRequest.currentTransactionId } }
              : undefined,
          CurrentTransaction: {
            create: {
              txHash: tx_hash,
              status: TransactionStatus.Confirmed,
              fees: metadata?.fees ?? null,
              blockHeight: metadata?.block_height ?? null,
              blockTime: metadata?.block_time ?? null,
              outputAmount: metadata?.output_amount
                ? JSON.stringify(metadata.output_amount)
                : null,
              utxoCount: metadata?.utxo_count ?? null,
              withdrawalCount: metadata?.withdrawal_count ?? null,
              assetMintOrBurnCount: metadata?.asset_mint_or_burn_count ?? null,
              redeemerCount: metadata?.redeemer_count ?? null,
              validContract: metadata?.valid_contract ?? null,
            },
          },
=======
          TransactionHistory: !isConfirmationTransaction
            ? {
                connect: { id: paymentRequest.currentTransactionId! },
              }
            : undefined,
          CurrentTransaction: isConfirmationTransaction
            ? {
                update: {
                  txHash: tx_hash,
                  status: TransactionStatus.Confirmed,
                  confirmations: confirmations,
                  previousOnChainState: paymentRequest.onChainState,
                  newOnChainState: newState,
                },
              }
            : {
                create: {
                  txHash: tx_hash,
                  status: TransactionStatus.Confirmed,
                  confirmations: confirmations,
                  previousOnChainState: paymentRequest.onChainState,
                  newOnChainState: newState,
                },
              },
>>>>>>> cf23c6d9
          WithdrawnForSeller: sellerWithdrawn
            ? {
                createMany: {
                  data: sellerWithdrawn.map((sw) => {
                    return { unit: sw.unit, amount: sw.quantity };
                  }),
                },
              }
            : undefined,
          WithdrawnForBuyer: buyerWithdrawn
            ? {
                createMany: {
                  data: buyerWithdrawn.map((bw) => {
                    return { unit: bw.unit, amount: bw.quantity };
                  }),
                },
              }
            : undefined,
          buyerCoolDownTime: buyerCooldownTime,
          sellerCoolDownTime: sellerCooldownTime,
          onChainState: newState,
          resultHash: resultHash,
        },
      });
      if (
        paymentRequest.currentTransactionId != null &&
        paymentRequest.CurrentTransaction?.BlocksWallet != null
      ) {
        await prisma.transaction.update({
          where: {
            id: paymentRequest.currentTransactionId,
          },
          data: { BlocksWallet: { disconnect: true } },
        });
        await prisma.hotWallet.update({
          where: {
            id: paymentRequest.CurrentTransaction.BlocksWallet.id,
            deletedAt: null,
          },
          data: { lockedAt: null },
        });
      }
    },
    {
      isolationLevel: Prisma.TransactionIsolationLevel.Serializable,
      timeout: CONSTANTS.TRANSACTION_WAIT.SERIALIZABLE,
      maxWait: CONSTANTS.TRANSACTION_WAIT.SERIALIZABLE,
    },
  );
}

export async function handlePurchasingTransactionCardanoV1(
  tx_hash: string,
  newStatus: OnChainState,
  paymentContractId: string,
  blockchainIdentifier: string,
  resultHash: string,
  currentAction: PurchasingAction,
  buyerCooldownTime: number,
  sellerCooldownTime: number,
  sellerWithdrawn: Array<{ unit: string; quantity: bigint }>,
  buyerWithdrawn: Array<{ unit: string; quantity: bigint }>,
<<<<<<< HEAD
  metadata?: TransactionMetadata,
=======
  confirmations: number,
>>>>>>> cf23c6d9
) {
  await prisma.$transaction(
    async (prisma) => {
      //we dont need to do sanity checks as the tx hash is unique
      const purchasingRequest = await prisma.purchaseRequest.findUnique({
        where: {
          paymentSourceId: paymentContractId,
          blockchainIdentifier: blockchainIdentifier,
        },
        include: {
          CurrentTransaction: { include: { BlocksWallet: true } },
          NextAction: true,
        },
      });

      if (purchasingRequest == null) {
        //transaction is not registered with us as a purchasing transaction
        return;
      }
      const newAction = convertNewPurchasingActionAndError(
        currentAction,
        newStatus,
      );
      const isConfirmationTransaction =
        purchasingRequest.currentTransactionId &&
        purchasingRequest.CurrentTransaction?.txHash == tx_hash;

      await prisma.purchaseRequest.update({
        where: { id: purchasingRequest.id },
        data: {
          inputHash: purchasingRequest.inputHash,
          NextAction: {
            create: {
              inputHash: purchasingRequest.inputHash,
              requestedAction: newAction.action,
              errorNote:
                purchasingRequest.NextAction.errorNote != null
                  ? purchasingRequest.NextAction.errorNote +
                    '(' +
                    purchasingRequest.NextAction.requestedAction +
                    ')' +
                    ' -> ' +
                    newAction.errorNote
                  : newAction.errorNote,
              errorType: newAction.errorType,
            },
          },
<<<<<<< HEAD
          TransactionHistory:
            purchasingRequest.currentTransactionId != null
              ? { connect: { id: purchasingRequest.currentTransactionId } }
              : undefined,
          CurrentTransaction: {
            create: {
              txHash: tx_hash,
              status: TransactionStatus.Confirmed,
              fees: metadata?.fees ?? null,
              blockHeight: metadata?.block_height ?? null,
              blockTime: metadata?.block_time ?? null,
              outputAmount: metadata?.output_amount
                ? JSON.stringify(metadata.output_amount)
                : null,
              utxoCount: metadata?.utxo_count ?? null,
              withdrawalCount: metadata?.withdrawal_count ?? null,
              assetMintOrBurnCount: metadata?.asset_mint_or_burn_count ?? null,
              redeemerCount: metadata?.redeemer_count ?? null,
              validContract: metadata?.valid_contract ?? null,
            },
          },
=======
          TransactionHistory: !isConfirmationTransaction
            ? {
                connect: { id: purchasingRequest.currentTransactionId! },
              }
            : undefined,
          CurrentTransaction: isConfirmationTransaction
            ? {
                update: {
                  txHash: tx_hash,
                  status: TransactionStatus.Confirmed,
                  confirmations: confirmations,
                  previousOnChainState: purchasingRequest.onChainState,
                  newOnChainState: newStatus,
                },
              }
            : {
                create: {
                  txHash: tx_hash,
                  status: TransactionStatus.Confirmed,
                  confirmations: confirmations,
                  previousOnChainState: purchasingRequest.onChainState,
                  newOnChainState: newStatus,
                },
              },
>>>>>>> cf23c6d9
          WithdrawnForSeller: sellerWithdrawn
            ? {
                createMany: {
                  data: sellerWithdrawn.map((sw) => {
                    return { unit: sw.unit, amount: sw.quantity };
                  }),
                },
              }
            : undefined,
          WithdrawnForBuyer: buyerWithdrawn
            ? {
                createMany: {
                  data: buyerWithdrawn.map((bw) => {
                    return { unit: bw.unit, amount: bw.quantity };
                  }),
                },
              }
            : undefined,
          buyerCoolDownTime: buyerCooldownTime,
          sellerCoolDownTime: sellerCooldownTime,
          onChainState: newStatus,
          resultHash: resultHash,
        },
      });
      if (
        purchasingRequest.currentTransactionId != null &&
        purchasingRequest.CurrentTransaction?.BlocksWallet != null
      ) {
        await prisma.transaction.update({
          where: {
            id: purchasingRequest.currentTransactionId,
          },
          data: { BlocksWallet: { disconnect: true } },
        });
        await prisma.hotWallet.update({
          where: {
            id: purchasingRequest.CurrentTransaction.BlocksWallet.id,
            deletedAt: null,
          },
          data: { lockedAt: null },
        });
      }
    },
    {
      isolationLevel: Prisma.TransactionIsolationLevel.Serializable,
      timeout: CONSTANTS.TRANSACTION_WAIT.SERIALIZABLE,
      maxWait: CONSTANTS.TRANSACTION_WAIT.SERIALIZABLE,
    },
  );
}

export async function updateRolledBackTransaction(
  rolledBackTx: Array<{ tx_hash: string }>,
) {
  for (const tx of rolledBackTx) {
    const foundTransaction = await prisma.transaction.findMany({
      where: {
        txHash: tx.tx_hash,
      },
      include: {
        PaymentRequestCurrent: true,
        PaymentRequestHistory: true,
        PurchaseRequestCurrent: true,
        PurchaseRequestHistory: true,
        BlocksWallet: true,
      },
    });
    for (const transaction of foundTransaction) {
      await prisma.transaction.update({
        where: { id: transaction.id },
        data: {
          status: TransactionStatus.RolledBack,
          BlocksWallet: transaction.BlocksWallet
            ? { disconnect: true }
            : undefined,
        },
      });
      if (transaction.BlocksWallet != null) {
        await prisma.hotWallet.update({
          where: { id: transaction.BlocksWallet.id },
          data: {
            lockedAt: null,
          },
        });
      }

      //TODO: automatically resync the transaction
      if (
        transaction.PaymentRequestCurrent ||
        transaction.PaymentRequestHistory
      ) {
        await prisma.paymentRequest.update({
          where: {
            id:
              transaction.PaymentRequestCurrent?.id ??
              transaction.PaymentRequestHistory!.id,
          },
          data: {
            NextAction: {
              upsert: {
                update: {
                  requestedAction: PaymentAction.WaitingForManualAction,
                  errorNote:
                    'Rolled back transaction detected. Please check the transaction and manually resolve the issue.',
                  errorType: PaymentErrorType.Unknown,
                },
                create: {
                  requestedAction: PaymentAction.WaitingForManualAction,
                  errorNote:
                    'Rolled back transaction detected. Please check the transaction and manually resolve the issue.',
                  errorType: PaymentErrorType.Unknown,
                },
              },
            },
          },
        });
      }
      if (
        transaction.PurchaseRequestCurrent ||
        transaction.PurchaseRequestHistory
      ) {
        await prisma.purchaseRequest.update({
          where: {
            id:
              transaction.PurchaseRequestCurrent?.id ??
              transaction.PurchaseRequestHistory!.id,
          },
          data: {
            NextAction: {
              upsert: {
                update: {
                  requestedAction: PurchasingAction.WaitingForManualAction,
                  errorNote:
                    'Rolled back transaction detected. Please check the transaction and manually resolve the issue.',
                  errorType: PurchaseErrorType.Unknown,
                },
                create: {
                  requestedAction: PurchasingAction.WaitingForManualAction,
                  errorNote:
                    'Rolled back transaction detected. Please check the transaction and manually resolve the issue.',
                  errorType: PurchaseErrorType.Unknown,
                  inputHash:
                    transaction.PurchaseRequestCurrent?.inputHash ??
                    transaction.PurchaseRequestHistory!.inputHash,
                },
              },
            },
          },
        });
      }
    }
  }
}
export async function updateInitialTransactions(
  valueOutputs: Extract<
    ExtractOnChainTransactionDataOutput,
    { type: 'Initial' }
  >['valueOutputs'],
  paymentContract: {
    id: string;
    network: Network;
  },
  tx: UpdateTransactionInput,
) {
  for (const output of valueOutputs) {
    const outputDatum = output.inline_datum;
    if (outputDatum == null) {
      //invalid transaction
      continue;
    }
    const decodedOutputDatum: unknown = deserializeDatum(outputDatum);
    const decodedNewContract = decodeV1ContractDatum(
      decodedOutputDatum,
      paymentContract.network == Network.Mainnet ? 'mainnet' : 'preprod',
    );
    if (decodedNewContract == null) {
      //invalid transaction
      continue;
    }

    await updateInitialPurchaseTransaction(
      paymentContract,
      decodedNewContract,
      output,
      tx,
      tx.metadata,
    );

    await updateInitialPaymentTransaction(
      decodedNewContract,
      paymentContract,
      tx,
      output,
      tx.metadata,
    );
  }
}
export async function updateInitialPurchaseTransaction(
  paymentContract: { id: string; network: Network },
  decodedNewContract: DecodedV1ContractDatum,
  output: Extract<
    ExtractOnChainTransactionDataOutput,
    { type: 'Initial' }
  >['valueOutputs'][number],
  tx: UpdateTransactionInput,
  metadata?: TransactionMetadata,
) {
  await prisma.$transaction(
    async (prisma) => {
      const sellerWallet = await prisma.walletBase.findUnique({
        where: {
          paymentSourceId_walletVkey_walletAddress_type: {
            paymentSourceId: paymentContract.id,
            walletVkey: decodedNewContract.sellerVkey,
            walletAddress: decodedNewContract.sellerAddress,
            type: WalletType.Seller,
          },
        },
      });
      if (sellerWallet == null) {
        return;
      }

      const dbEntry = await prisma.purchaseRequest.findUnique({
        where: {
          blockchainIdentifier: decodedNewContract.blockchainIdentifier,
          paymentSourceId: paymentContract.id,
          NextAction: {
            requestedAction: PurchasingAction.FundsLockingInitiated,
          },
        },
        include: {
          SmartContractWallet: { where: { deletedAt: null } },
          SellerWallet: true,
          CurrentTransaction: {
            include: { BlocksWallet: true },
          },
        },
      });
      if (dbEntry == null) {
        //transaction is not registered with us
        return;
      }
      if (dbEntry.SmartContractWallet == null) {
        logger.error(
          'No smart contract wallet set for purchase request in db',
          { purchaseRequest: dbEntry },
        );
        await prisma.purchaseRequest.update({
          where: { id: dbEntry.id },
          data: {
            NextAction: {
              create: {
                requestedAction: PurchasingAction.WaitingForManualAction,
                errorNote:
                  'No smart contract wallet set for purchase request in db. This is likely an internal error.',
                errorType: PurchaseErrorType.Unknown,
                inputHash: decodedNewContract.inputHash,
              },
            },
          },
        });
        return;
      }

      if (dbEntry.SellerWallet == null) {
        logger.error(
          'No seller wallet set for purchase request in db. This seems like an internal error.',
          { purchaseRequest: dbEntry },
        );
        await prisma.purchaseRequest.update({
          where: { id: dbEntry.id },
          data: {
            NextAction: {
              create: {
                requestedAction: PurchasingAction.WaitingForManualAction,
                errorNote:
                  'No seller wallet set for purchase request in db. This seems like an internal error.',
                errorType: PurchaseErrorType.Unknown,
                inputHash: decodedNewContract.inputHash,
              },
            },
          },
        });
        return;
      }
      if (output.reference_script_hash != null) {
        //no reference script allowed
        logger.warn(
          'Reference script hash is not null, this should not be set',
          { tx: tx.tx.tx_hash },
        );
        return;
      }

      //We soft ignore those transactions
      if (
        decodedNewContract.sellerVkey != dbEntry.SellerWallet.walletVkey ||
        decodedNewContract.sellerAddress != dbEntry.SellerWallet.walletAddress
      ) {
        logger.warn(
          'Seller does not match seller in db. This likely is a spoofing attempt.',
          {
            purchaseRequest: dbEntry,
            sender: decodedNewContract.sellerVkey,
            senderAddress: decodedNewContract.sellerAddress,
            senderDb: dbEntry.SmartContractWallet?.walletVkey,
            senderDbAddress: dbEntry.SmartContractWallet?.walletAddress,
          },
        );
        return;
      }
      if (
        tx.utxos.inputs.find(
          (x) => x.address == decodedNewContract.buyerAddress,
        ) == null
      ) {
        logger.warn(
          'Buyer address not found in inputs, this likely is a spoofing attempt.',
          {
            purchaseRequest: dbEntry,
            buyerAddress: decodedNewContract.buyerAddress,
          },
        );
        return;
      }

      if (
        BigInt(decodedNewContract.collateralReturnLovelace) !=
        dbEntry.collateralReturnLovelace
      ) {
        logger.warn(
          'Collateral return lovelace does not match collateral return lovelace in db. This likely is a spoofing attempt.',
          {
            purchaseRequest: dbEntry,
            collateralReturnLovelace:
              decodedNewContract.collateralReturnLovelace,
            collateralReturnLovelaceDb: dbEntry.collateralReturnLovelace,
          },
        );
        return;
      }

      if (BigInt(decodedNewContract.payByTime) != dbEntry.payByTime) {
        logger.warn(
          'Pay by time does not match pay by time in db. This likely is a spoofing attempt.',
          { purchaseRequest: dbEntry },
        );
        return;
      }

      const blockTime = tx.blockTime;
      if (blockTime * 1000 > decodedNewContract.payByTime) {
        logger.warn(
          'Block time is after pay by time. This is a timed out purchase.',
          {
            purchaseRequest: dbEntry,
            blockTime: blockTime * 1000,
            payByTime: decodedNewContract.payByTime,
          },
        );
        return;
      }

      if (
        decodedNewContract.buyerVkey !=
          dbEntry.SmartContractWallet.walletVkey ||
        decodedNewContract.buyerAddress !=
          dbEntry.SmartContractWallet.walletAddress
      ) {
        logger.warn(
          'Buyer does not match buyer in db. This likely is a spoofing attempt.',
          {
            purchaseRequest: dbEntry,
            buyer: decodedNewContract.buyerVkey,
            buyerAddress: decodedNewContract.buyerAddress,
            buyerDb: dbEntry.SmartContractWallet?.walletVkey,
            buyerDbAddress: dbEntry.SmartContractWallet?.walletAddress,
          },
        );
        return;
      }
      if (
        decodedNewContract.state == SmartContractState.RefundRequested ||
        decodedNewContract.state == SmartContractState.Disputed
      ) {
        logger.warn(
          'Refund was requested. This likely is a spoofing attempt.',
          {
            purchaseRequest: dbEntry,
            state: decodedNewContract.state,
          },
        );
        return;
      }
      if (decodedNewContract.resultHash != '') {
        logger.warn('Result hash was set. This likely is a spoofing attempt.', {
          purchaseRequest: dbEntry,
          resultHash: decodedNewContract.resultHash,
        });
        return;
      }
      if (BigInt(decodedNewContract.resultTime) != dbEntry.submitResultTime) {
        logger.warn(
          'Result time is not the agreed upon time. This likely is a spoofing attempt.',
          {
            purchaseRequest: dbEntry,
            resultTime: decodedNewContract.resultTime,
            resultTimeDb: dbEntry.submitResultTime,
          },
        );
        return;
      }
      if (decodedNewContract.unlockTime < dbEntry.unlockTime) {
        logger.warn(
          'Unlock time is before the agreed upon time. This likely is a spoofing attempt.',
          {
            purchaseRequest: dbEntry,
            unlockTime: decodedNewContract.unlockTime,
            unlockTimeDb: dbEntry.unlockTime,
          },
        );
        return;
      }
      if (
        BigInt(decodedNewContract.externalDisputeUnlockTime) !=
        dbEntry.externalDisputeUnlockTime
      ) {
        logger.warn(
          'External dispute unlock time is not the agreed upon time. This likely is a spoofing attempt.',
          {
            purchaseRequest: dbEntry,
            externalDisputeUnlockTime:
              decodedNewContract.externalDisputeUnlockTime,
            externalDisputeUnlockTimeDb: dbEntry.externalDisputeUnlockTime,
          },
        );
        return;
      }
      if (BigInt(decodedNewContract.buyerCooldownTime) != BigInt(0)) {
        logger.warn(
          'Buyer cooldown time is not 0. This likely is a spoofing attempt.',
          {
            purchaseRequest: dbEntry,
            buyerCooldownTime: decodedNewContract.buyerCooldownTime,
          },
        );
        return;
      }
      if (BigInt(decodedNewContract.sellerCooldownTime) != BigInt(0)) {
        logger.warn(
          'Seller cooldown time is not 0. This likely is a spoofing attempt.',
          {
            purchaseRequest: dbEntry,
            sellerCooldownTime: decodedNewContract.sellerCooldownTime,
          },
        );
        return;
      }
      //TODO: optional check amounts
      await prisma.purchaseRequest.update({
        where: { id: dbEntry.id },
        data: {
          inputHash: decodedNewContract.inputHash,
          NextAction: {
            create: {
              inputHash: decodedNewContract.inputHash,
              requestedAction: PurchasingAction.WaitingForExternalAction,
            },
          },
<<<<<<< HEAD
          TransactionHistory:
            dbEntry.currentTransactionId != null
              ? {
                  connect: { id: dbEntry.currentTransactionId },
                }
              : undefined,
          CurrentTransaction: {
            create: {
              txHash: tx.tx.tx_hash,
              status: TransactionStatus.Confirmed,
              fees: metadata?.fees ?? null,
              blockHeight: metadata?.block_height ?? null,
              blockTime: metadata?.block_time ?? null,
              outputAmount: metadata?.output_amount
                ? JSON.stringify(metadata.output_amount)
                : null,
              utxoCount: metadata?.utxo_count ?? null,
              withdrawalCount: metadata?.withdrawal_count ?? null,
              assetMintOrBurnCount: metadata?.asset_mint_or_burn_count ?? null,
              redeemerCount: metadata?.redeemer_count ?? null,
              validContract: metadata?.valid_contract ?? null,
            },
          },
=======
          CurrentTransaction: dbEntry.currentTransactionId
            ? {
                update: {
                  txHash: tx.tx.tx_hash,
                  status: TransactionStatus.Confirmed,
                  confirmations: tx.block.confirmations,
                  previousOnChainState: null,
                  newOnChainState: OnChainState.FundsLocked,
                },
              }
            : {
                create: {
                  txHash: tx.tx.tx_hash,
                  status: TransactionStatus.Confirmed,
                  confirmations: tx.block.confirmations,
                  previousOnChainState: null,
                  newOnChainState: OnChainState.FundsLocked,
                },
              },
>>>>>>> cf23c6d9
          onChainState: OnChainState.FundsLocked,
          resultHash: decodedNewContract.resultHash,
        },
      });
      if (
        dbEntry.currentTransactionId != null &&
        dbEntry.CurrentTransaction?.BlocksWallet != null
      ) {
        await prisma.transaction.update({
          where: {
            id: dbEntry.currentTransactionId,
          },
          data: {
            BlocksWallet: { disconnect: true },
          },
        });
        await prisma.hotWallet.update({
          where: {
            id: dbEntry.SmartContractWallet.id,
            deletedAt: null,
          },
          data: {
            lockedAt: null,
          },
        });
      }
    },
    {
      isolationLevel: Prisma.TransactionIsolationLevel.Serializable,
      timeout: CONSTANTS.TRANSACTION_WAIT.SERIALIZABLE,
      maxWait: CONSTANTS.TRANSACTION_WAIT.SERIALIZABLE,
    },
  );
}

export async function updateInitialPaymentTransaction(
  decodedNewContract: DecodedV1ContractDatum,
  paymentContract: { id: string; network: Network },
  tx: UpdateTransactionInput,
  output: Extract<
    ExtractOnChainTransactionDataOutput,
    { type: 'Initial' }
  >['valueOutputs'][number],
  metadata?: TransactionMetadata,
) {
  await prisma.$transaction(
    async (prisma) => {
      const dbEntry = await prisma.paymentRequest.findUnique({
        where: {
          blockchainIdentifier: decodedNewContract.blockchainIdentifier,
          paymentSourceId: paymentContract.id,
          BuyerWallet: null,
          NextAction: {
            requestedAction: PaymentAction.WaitingForExternalAction,
          },
        },
        include: {
          RequestedFunds: true,
          BuyerWallet: true,
          SmartContractWallet: { where: { deletedAt: null } },
          CurrentTransaction: {
            include: { BlocksWallet: true },
          },
        },
      });
      if (dbEntry == null) {
        //transaction is not registered with us or duplicated (therefore invalid)
        return;
      }
      if (dbEntry.BuyerWallet != null) {
        logger.error(
          'Existing buyer set for payment request in db. This is likely an internal error.',
          { paymentRequest: dbEntry },
        );
        await prisma.paymentRequest.update({
          where: { id: dbEntry.id },
          data: {
            NextAction: {
              create: {
                requestedAction: PaymentAction.WaitingForManualAction,
                errorNote:
                  'Existing buyer set for payment request in db. This is likely an internal error.',
                errorType: PaymentErrorType.Unknown,
              },
            },
          },
        });
        return;
      }
      if (dbEntry.SmartContractWallet == null) {
        logger.error(
          'No smart contract wallet set for payment request in db. This is likely an internal error.',
          { paymentRequest: dbEntry },
        );
        await prisma.paymentRequest.update({
          where: { id: dbEntry.id },
          data: {
            NextAction: {
              create: {
                requestedAction: PaymentAction.WaitingForManualAction,
                errorNote:
                  'No smart contract wallet set for payment request in db. This is likely an internal error.',
                errorType: PaymentErrorType.Unknown,
              },
            },
          },
        });
        return;
      }

      let newAction: PaymentAction = PaymentAction.WaitingForExternalAction;
      let newState: OnChainState = OnChainState.FundsLocked;
      const errorNote: string[] = [];
      if (
        tx.utxos.inputs.find(
          (x) => x.address == decodedNewContract.buyerAddress,
        ) == null
      ) {
        logger.warn(
          'Buyer address not found in inputs, this likely is a spoofing attempt.',
          {
            paymentRequest: dbEntry,
            buyerAddress: decodedNewContract.buyerAddress,
          },
        );
        return;
      }
      if (BigInt(decodedNewContract.payByTime) != dbEntry.payByTime) {
        const errorMessage =
          'Pay by time does not match pay by time in db. This likely is a spoofing attempt.';
        logger.warn(errorMessage, {
          paymentRequest: dbEntry,
          payByTime: decodedNewContract.payByTime,
          payByTimeDb: dbEntry.payByTime,
        });
        newAction = PaymentAction.WaitingForManualAction;
        newState = OnChainState.FundsOrDatumInvalid;
        errorNote.push(errorMessage);
      }
      const blockTime = tx.blockTime;
      if (blockTime * 1000 > decodedNewContract.payByTime) {
        const errorMessage =
          'Block time is after pay by time. This is a timed out purchase.';
        logger.warn(errorMessage, {
          paymentRequest: dbEntry,
          blockTime: blockTime * 1000,
          payByTime: decodedNewContract.payByTime,
        });
        newAction = PaymentAction.WaitingForManualAction;
        newState = OnChainState.FundsOrDatumInvalid;
        errorNote.push(errorMessage);
      }

      if (output.reference_script_hash != null) {
        const errorMessage =
          'Reference script hash is not null. This likely is a spoofing attempt.';
        logger.warn(errorMessage, { tx: tx.tx.tx_hash });
        newAction = PaymentAction.WaitingForManualAction;
        newState = OnChainState.FundsOrDatumInvalid;
        errorNote.push(errorMessage);
      }
      if (
        decodedNewContract.sellerVkey !=
          dbEntry.SmartContractWallet.walletVkey ||
        decodedNewContract.sellerAddress !=
          dbEntry.SmartContractWallet.walletAddress
      ) {
        const errorMessage =
          'Seller does not match seller in db. This likely is a spoofing attempt.';
        logger.warn(errorMessage, {
          paymentRequest: dbEntry,
          seller: decodedNewContract.sellerVkey,
          sellerAddress: decodedNewContract.sellerAddress,
          sellerDb: dbEntry.SmartContractWallet?.walletVkey,
          sellerDbAddress: dbEntry.SmartContractWallet?.walletAddress,
        });
        newAction = PaymentAction.WaitingForManualAction;
        newState = OnChainState.FundsOrDatumInvalid;
        errorNote.push(errorMessage);
      }
      if (
        decodedNewContract.state == SmartContractState.RefundRequested ||
        decodedNewContract.state == SmartContractState.Disputed
      ) {
        const errorMessage =
          'Refund was requested. This likely is a spoofing attempt.';
        logger.warn(errorMessage, {
          paymentRequest: dbEntry,
          state: decodedNewContract.state,
        });
        newAction = PaymentAction.WaitingForManualAction;
        newState = OnChainState.FundsOrDatumInvalid;
        errorNote.push(errorMessage);
      }
      if (decodedNewContract.resultHash != '') {
        const errorMessage =
          'Result hash was set. This likely is a spoofing attempt.';
        logger.warn(errorMessage, {
          paymentRequest: dbEntry,
          resultHash: decodedNewContract.resultHash,
        });
        newAction = PaymentAction.WaitingForManualAction;
        newState = OnChainState.FundsOrDatumInvalid;
        errorNote.push(errorMessage);
      }
      if (BigInt(decodedNewContract.resultTime) != dbEntry.submitResultTime) {
        const errorMessage =
          'Result time is not the agreed upon time. This likely is a spoofing attempt.';
        logger.warn(errorMessage, {
          paymentRequest: dbEntry,
          resultTime: decodedNewContract.resultTime,
          resultTimeDb: dbEntry.submitResultTime,
        });
        newAction = PaymentAction.WaitingForManualAction;
        newState = OnChainState.FundsOrDatumInvalid;
        errorNote.push(errorMessage);
      }
      if (BigInt(decodedNewContract.unlockTime) != dbEntry.unlockTime) {
        const errorMessage =
          'Unlock time is before the agreed upon time. This likely is a spoofing attempt.';
        logger.warn(errorMessage, {
          paymentRequest: dbEntry,
          unlockTime: decodedNewContract.unlockTime,
          unlockTimeDb: dbEntry.unlockTime,
        });
        newAction = PaymentAction.WaitingForManualAction;
        newState = OnChainState.FundsOrDatumInvalid;
        errorNote.push(errorMessage);
      }
      if (
        BigInt(decodedNewContract.externalDisputeUnlockTime) !=
        dbEntry.externalDisputeUnlockTime
      ) {
        const errorMessage =
          'External dispute unlock time is not the agreed upon time. This likely is a spoofing attempt.';
        logger.warn(errorMessage, {
          paymentRequest: dbEntry,
          externalDisputeUnlockTime:
            decodedNewContract.externalDisputeUnlockTime,
          externalDisputeUnlockTimeDb: dbEntry.externalDisputeUnlockTime,
        });
        newAction = PaymentAction.WaitingForManualAction;
        newState = OnChainState.FundsOrDatumInvalid;
        errorNote.push(errorMessage);
      }
      if (BigInt(decodedNewContract.buyerCooldownTime) != BigInt(0)) {
        const errorMessage =
          'Buyer cooldown time is not 0. This likely is a spoofing attempt.';
        logger.warn(errorMessage, {
          paymentRequest: dbEntry,
          buyerCooldownTime: decodedNewContract.buyerCooldownTime,
        });
        newAction = PaymentAction.WaitingForManualAction;
        newState = OnChainState.FundsOrDatumInvalid;
        errorNote.push(errorMessage);
      }
      if (BigInt(decodedNewContract.sellerCooldownTime) != BigInt(0)) {
        const errorMessage =
          'Seller cooldown time is not 0. This likely is a spoofing attempt.';
        logger.warn(errorMessage, {
          paymentRequest: dbEntry,
          sellerCooldownTime: decodedNewContract.sellerCooldownTime,
        });
        newAction = PaymentAction.WaitingForManualAction;
        newState = OnChainState.FundsOrDatumInvalid;
        errorNote.push(errorMessage);
      }

      const valueMatches = checkPaymentAmountsMatch(
        dbEntry.RequestedFunds,
        output.amount,
        decodedNewContract.collateralReturnLovelace,
      );
      if (valueMatches == false) {
        const errorMessage =
          'Payment amounts do not match. This likely is a spoofing attempt.';
        logger.warn(errorMessage, {
          paymentRequest: dbEntry,
          amounts: output.amount,
          amountsDb: dbEntry.RequestedFunds,
        });
        newAction = PaymentAction.WaitingForManualAction;
        newState = OnChainState.FundsOrDatumInvalid;
        errorNote.push(errorMessage);
      }
      const paymentCountMatches =
        dbEntry.RequestedFunds.filter((x) => x.unit != '').length ==
        output.amount.filter((x) => x.unit != '').length;
      if (paymentCountMatches == false) {
        const errorMessage =
          'Token counts do not match. This likely is a spoofing attempt.';
        logger.warn(errorMessage, {
          paymentRequest: dbEntry,
          amounts: output.amount,
          amountsDb: dbEntry.RequestedFunds,
        });
        newAction = PaymentAction.WaitingForManualAction;
        newState = OnChainState.FundsOrDatumInvalid;
        errorNote.push(errorMessage);
      }

      await prisma.paymentRequest.update({
        where: { id: dbEntry.id },
        data: {
          collateralReturnLovelace: decodedNewContract.collateralReturnLovelace,
          NextAction: {
            create: {
              requestedAction: newAction,
              errorNote:
                errorNote.length > 0 ? errorNote.join(';\n ') : undefined,
            },
          },
<<<<<<< HEAD
          TransactionHistory:
            dbEntry.currentTransactionId != null
              ? {
                  connect: { id: dbEntry.currentTransactionId },
                }
              : undefined,
          CurrentTransaction: {
            create: {
              txHash: tx.tx.tx_hash,
              status: TransactionStatus.Confirmed,
              fees: metadata?.fees ?? null,
              blockHeight: metadata?.block_height ?? null,
              blockTime: metadata?.block_time ?? null,
              outputAmount: metadata?.output_amount
                ? JSON.stringify(metadata.output_amount)
                : null,
              utxoCount: metadata?.utxo_count ?? null,
              withdrawalCount: metadata?.withdrawal_count ?? null,
              assetMintOrBurnCount: metadata?.asset_mint_or_burn_count ?? null,
              redeemerCount: metadata?.redeemer_count ?? null,
              validContract: metadata?.valid_contract ?? null,
            },
          },
=======
          CurrentTransaction: dbEntry.currentTransactionId
            ? {
                update: {
                  txHash: tx.tx.tx_hash,
                  status: TransactionStatus.Confirmed,
                  confirmations: tx.block.confirmations,
                  previousOnChainState: null,
                  newOnChainState: newState,
                },
              }
            : {
                create: {
                  txHash: tx.tx.tx_hash,
                  status: TransactionStatus.Confirmed,
                  confirmations: tx.block.confirmations,
                  previousOnChainState: null,
                  newOnChainState: newState,
                },
              },
>>>>>>> cf23c6d9
          onChainState: newState,
          resultHash: decodedNewContract.resultHash,
          BuyerWallet: {
            connectOrCreate: {
              where: {
                paymentSourceId_walletVkey_walletAddress_type: {
                  paymentSourceId: paymentContract.id,
                  walletVkey: decodedNewContract.buyerVkey,
                  walletAddress: decodedNewContract.buyerAddress,
                  type: WalletType.Buyer,
                },
              },
              create: {
                walletVkey: decodedNewContract.buyerVkey,
                walletAddress: decodedNewContract.buyerAddress,
                type: WalletType.Buyer,
                PaymentSource: {
                  connect: { id: paymentContract.id },
                },
              },
            },
          },
          //no wallet was locked, we do not need to unlock it
        },
      });
    },
    {
      isolationLevel: Prisma.TransactionIsolationLevel.Serializable,
      timeout: CONSTANTS.TRANSACTION_WAIT.SERIALIZABLE,
      maxWait: CONSTANTS.TRANSACTION_WAIT.SERIALIZABLE,
    },
  );
}

export async function updateTransaction(
  paymentContract: PaymentSource,
  extractedData: Extract<
    ExtractOnChainTransactionDataOutput,
    { type: 'Transaction' }
  >,
  blockfrost: BlockFrostAPI,
  tx: UpdateTransactionInput,
) {
  const paymentRequest = await prisma.paymentRequest.findUnique({
    where: {
      paymentSourceId: paymentContract.id,
      blockchainIdentifier:
        extractedData.decodedOldContract.blockchainIdentifier,
      payByTime: extractedData.decodedOldContract.payByTime,
      submitResultTime: extractedData.decodedOldContract.resultTime,
      unlockTime: extractedData.decodedOldContract.unlockTime,
      externalDisputeUnlockTime:
        extractedData.decodedOldContract.externalDisputeUnlockTime,
      BuyerWallet: {
        walletVkey: extractedData.decodedOldContract.buyerVkey,
        walletAddress: extractedData.decodedOldContract.buyerAddress,
      },
      SmartContractWallet: {
        walletVkey: extractedData.decodedOldContract.sellerVkey,
        walletAddress: extractedData.decodedOldContract.sellerAddress,
      },
    },
    include: {
      BuyerWallet: true,
      SmartContractWallet: { where: { deletedAt: null } },
      RequestedFunds: true,
      NextAction: true,
      CurrentTransaction: true,
      TransactionHistory: true,
    },
  });
  const purchasingRequest = await prisma.purchaseRequest.findUnique({
    where: {
      paymentSourceId: paymentContract.id,
      blockchainIdentifier:
        extractedData.decodedOldContract.blockchainIdentifier,
      payByTime: extractedData.decodedOldContract.payByTime,
      submitResultTime: extractedData.decodedOldContract.resultTime,
      unlockTime: extractedData.decodedOldContract.unlockTime,
      externalDisputeUnlockTime:
        extractedData.decodedOldContract.externalDisputeUnlockTime,
      SellerWallet: {
        walletVkey: extractedData.decodedOldContract.sellerVkey,
        walletAddress: extractedData.decodedOldContract.sellerAddress,
      },
      SmartContractWallet: {
        walletVkey: extractedData.decodedOldContract.buyerVkey,
        walletAddress: extractedData.decodedOldContract.buyerAddress,
      },
    },
    include: {
      SmartContractWallet: { where: { deletedAt: null } },
      SellerWallet: true,
      NextAction: true,
      CurrentTransaction: true,
      PaidFunds: true,
      TransactionHistory: true,
    },
  });

  if (paymentRequest == null && purchasingRequest == null) {
    //transaction is not registered with us or duplicated (therefore invalid)
    return;
  }

  const inputTxHashMatchPaymentRequest = await checkIfTxIsInHistory(
    paymentRequest?.CurrentTransaction?.txHash ?? 'no-tx',
    paymentRequest?.TransactionHistory ?? [],
    blockfrost,
    paymentContract.smartContractAddress,
    tx,
  );
  if (inputTxHashMatchPaymentRequest == false) {
    logger.warn(
      'Input tx hash does not match payment request tx hash. This likely is a spoofing attempt',
      {
        paymentRequest: paymentRequest,
        txHash: tx.tx.tx_hash,
      },
    );
  }
  const inputTxHashMatchPurchasingRequest = await checkIfTxIsInHistory(
    purchasingRequest?.CurrentTransaction?.txHash ?? 'no-tx',
    purchasingRequest?.TransactionHistory ?? [],
    blockfrost,
    paymentContract.smartContractAddress,
    tx,
  );
  if (inputTxHashMatchPurchasingRequest == false) {
    logger.warn(
      'Input tx hash does not match purchasing request tx hash. This likely is a spoofing attempt',
      {
        purchasingRequest: purchasingRequest,
        txHash: tx.tx.tx_hash,
      },
    );
  }

  let sellerWithdrawn: Array<{
    unit: string;
    quantity: bigint;
  }> = [];
  let buyerWithdrawn: Array<{
    unit: string;
    quantity: bigint;
  }> = [];

  const valueMatches = checkPaymentAmountsMatch(
    paymentRequest?.RequestedFunds ?? purchasingRequest?.PaidFunds ?? [],
    extractedData.valueOutput?.amount ?? [],
    extractedData.decodedOldContract.collateralReturnLovelace,
  );

  const newState: OnChainState | null = redeemerToOnChainState(
    extractedData.redeemerVersion,
    extractedData.decodedNewContract,
    valueMatches,
  );

  if (!newState) {
    logger.error(
      'Unexpected redeemer version detected. Possible invalid state in smart contract or bug in the software. tx_hash: ' +
        tx.tx.tx_hash,
    );
    return;
  }

  if (newState == OnChainState.DisputedWithdrawn) {
    sellerWithdrawn = calculateValueChange(
      tx.utxos.inputs,
      tx.utxos.outputs,
      extractedData.decodedOldContract.sellerVkey,
    );

    buyerWithdrawn = calculateValueChange(
      tx.utxos.inputs,
      tx.utxos.outputs,
      extractedData.decodedOldContract.buyerVkey,
    );
  }

  try {
    if (inputTxHashMatchPaymentRequest) {
      await handlePaymentTransactionCardanoV1(
        tx.tx.tx_hash,
        newState,
        paymentContract.id,
        extractedData.decodedOldContract.blockchainIdentifier,
        extractedData.decodedNewContract?.resultHash ??
          extractedData.decodedOldContract.resultHash,
        paymentRequest?.NextAction?.requestedAction ?? PurchasingAction.None,
        Number(extractedData.decodedNewContract?.buyerCooldownTime ?? 0),
        Number(extractedData.decodedNewContract?.sellerCooldownTime ?? 0),
        sellerWithdrawn,
        buyerWithdrawn,
<<<<<<< HEAD
        tx.metadata,
=======
        tx.block.confirmations,
>>>>>>> cf23c6d9
      );
    }
  } catch (error) {
    logger.error('Error handling payment transaction', {
      error: error,
    });
  }
  try {
    if (inputTxHashMatchPurchasingRequest) {
      await handlePurchasingTransactionCardanoV1(
        tx.tx.tx_hash,
        newState,
        paymentContract.id,
        extractedData.decodedOldContract.blockchainIdentifier,
        extractedData.decodedNewContract?.resultHash ??
          extractedData.decodedOldContract.resultHash,
        purchasingRequest?.NextAction?.requestedAction ?? PurchasingAction.None,
        Number(extractedData.decodedNewContract?.buyerCooldownTime ?? 0),
        Number(extractedData.decodedNewContract?.sellerCooldownTime ?? 0),
        sellerWithdrawn,
        buyerWithdrawn,
<<<<<<< HEAD
        tx.metadata,
=======
        tx.block.confirmations,
>>>>>>> cf23c6d9
      );
    }
  } catch (error) {
    logger.error('Error handling purchasing transaction', {
      error: error,
    });
  }
}<|MERGE_RESOLUTION|>--- conflicted
+++ resolved
@@ -77,11 +77,8 @@
   sellerCooldownTime: number,
   sellerWithdrawn: Array<{ unit: string; quantity: bigint }>,
   buyerWithdrawn: Array<{ unit: string; quantity: bigint }>,
-<<<<<<< HEAD
+  confirmations: number,
   metadata?: TransactionMetadata,
-=======
-  confirmations: number,
->>>>>>> cf23c6d9
 ) {
   await prisma.$transaction(
     async (prisma) => {
@@ -129,29 +126,6 @@
               errorType: newAction.errorType,
             },
           },
-<<<<<<< HEAD
-          TransactionHistory:
-            paymentRequest.currentTransactionId != null
-              ? { connect: { id: paymentRequest.currentTransactionId } }
-              : undefined,
-          CurrentTransaction: {
-            create: {
-              txHash: tx_hash,
-              status: TransactionStatus.Confirmed,
-              fees: metadata?.fees ?? null,
-              blockHeight: metadata?.block_height ?? null,
-              blockTime: metadata?.block_time ?? null,
-              outputAmount: metadata?.output_amount
-                ? JSON.stringify(metadata.output_amount)
-                : null,
-              utxoCount: metadata?.utxo_count ?? null,
-              withdrawalCount: metadata?.withdrawal_count ?? null,
-              assetMintOrBurnCount: metadata?.asset_mint_or_burn_count ?? null,
-              redeemerCount: metadata?.redeemer_count ?? null,
-              validContract: metadata?.valid_contract ?? null,
-            },
-          },
-=======
           TransactionHistory: !isConfirmationTransaction
             ? {
                 connect: { id: paymentRequest.currentTransactionId! },
@@ -165,6 +139,18 @@
                   confirmations: confirmations,
                   previousOnChainState: paymentRequest.onChainState,
                   newOnChainState: newState,
+                  fees: metadata?.fees ?? null,
+                  blockHeight: metadata?.block_height ?? null,
+                  blockTime: metadata?.block_time ?? null,
+                  outputAmount: metadata?.output_amount
+                    ? JSON.stringify(metadata.output_amount)
+                    : null,
+                  utxoCount: metadata?.utxo_count ?? null,
+                  withdrawalCount: metadata?.withdrawal_count ?? null,
+                  assetMintOrBurnCount:
+                    metadata?.asset_mint_or_burn_count ?? null,
+                  redeemerCount: metadata?.redeemer_count ?? null,
+                  validContract: metadata?.valid_contract ?? null,
                 },
               }
             : {
@@ -174,9 +160,20 @@
                   confirmations: confirmations,
                   previousOnChainState: paymentRequest.onChainState,
                   newOnChainState: newState,
+                  fees: metadata?.fees ?? null,
+                  blockHeight: metadata?.block_height ?? null,
+                  blockTime: metadata?.block_time ?? null,
+                  outputAmount: metadata?.output_amount
+                    ? JSON.stringify(metadata.output_amount)
+                    : null,
+                  utxoCount: metadata?.utxo_count ?? null,
+                  withdrawalCount: metadata?.withdrawal_count ?? null,
+                  assetMintOrBurnCount:
+                    metadata?.asset_mint_or_burn_count ?? null,
+                  redeemerCount: metadata?.redeemer_count ?? null,
+                  validContract: metadata?.valid_contract ?? null,
                 },
               },
->>>>>>> cf23c6d9
           WithdrawnForSeller: sellerWithdrawn
             ? {
                 createMany: {
@@ -239,11 +236,8 @@
   sellerCooldownTime: number,
   sellerWithdrawn: Array<{ unit: string; quantity: bigint }>,
   buyerWithdrawn: Array<{ unit: string; quantity: bigint }>,
-<<<<<<< HEAD
+  confirmations: number,
   metadata?: TransactionMetadata,
-=======
-  confirmations: number,
->>>>>>> cf23c6d9
 ) {
   await prisma.$transaction(
     async (prisma) => {
@@ -291,29 +285,6 @@
               errorType: newAction.errorType,
             },
           },
-<<<<<<< HEAD
-          TransactionHistory:
-            purchasingRequest.currentTransactionId != null
-              ? { connect: { id: purchasingRequest.currentTransactionId } }
-              : undefined,
-          CurrentTransaction: {
-            create: {
-              txHash: tx_hash,
-              status: TransactionStatus.Confirmed,
-              fees: metadata?.fees ?? null,
-              blockHeight: metadata?.block_height ?? null,
-              blockTime: metadata?.block_time ?? null,
-              outputAmount: metadata?.output_amount
-                ? JSON.stringify(metadata.output_amount)
-                : null,
-              utxoCount: metadata?.utxo_count ?? null,
-              withdrawalCount: metadata?.withdrawal_count ?? null,
-              assetMintOrBurnCount: metadata?.asset_mint_or_burn_count ?? null,
-              redeemerCount: metadata?.redeemer_count ?? null,
-              validContract: metadata?.valid_contract ?? null,
-            },
-          },
-=======
           TransactionHistory: !isConfirmationTransaction
             ? {
                 connect: { id: purchasingRequest.currentTransactionId! },
@@ -327,6 +298,18 @@
                   confirmations: confirmations,
                   previousOnChainState: purchasingRequest.onChainState,
                   newOnChainState: newStatus,
+                  fees: metadata?.fees ?? null,
+                  blockHeight: metadata?.block_height ?? null,
+                  blockTime: metadata?.block_time ?? null,
+                  outputAmount: metadata?.output_amount
+                    ? JSON.stringify(metadata.output_amount)
+                    : null,
+                  utxoCount: metadata?.utxo_count ?? null,
+                  withdrawalCount: metadata?.withdrawal_count ?? null,
+                  assetMintOrBurnCount:
+                    metadata?.asset_mint_or_burn_count ?? null,
+                  redeemerCount: metadata?.redeemer_count ?? null,
+                  validContract: metadata?.valid_contract ?? null,
                 },
               }
             : {
@@ -336,9 +319,20 @@
                   confirmations: confirmations,
                   previousOnChainState: purchasingRequest.onChainState,
                   newOnChainState: newStatus,
+                  fees: metadata?.fees ?? null,
+                  blockHeight: metadata?.block_height ?? null,
+                  blockTime: metadata?.block_time ?? null,
+                  outputAmount: metadata?.output_amount
+                    ? JSON.stringify(metadata.output_amount)
+                    : null,
+                  utxoCount: metadata?.utxo_count ?? null,
+                  withdrawalCount: metadata?.withdrawal_count ?? null,
+                  assetMintOrBurnCount:
+                    metadata?.asset_mint_or_burn_count ?? null,
+                  redeemerCount: metadata?.redeemer_count ?? null,
+                  validContract: metadata?.valid_contract ?? null,
                 },
               },
->>>>>>> cf23c6d9
           WithdrawnForSeller: sellerWithdrawn
             ? {
                 createMany: {
@@ -809,31 +803,6 @@
               requestedAction: PurchasingAction.WaitingForExternalAction,
             },
           },
-<<<<<<< HEAD
-          TransactionHistory:
-            dbEntry.currentTransactionId != null
-              ? {
-                  connect: { id: dbEntry.currentTransactionId },
-                }
-              : undefined,
-          CurrentTransaction: {
-            create: {
-              txHash: tx.tx.tx_hash,
-              status: TransactionStatus.Confirmed,
-              fees: metadata?.fees ?? null,
-              blockHeight: metadata?.block_height ?? null,
-              blockTime: metadata?.block_time ?? null,
-              outputAmount: metadata?.output_amount
-                ? JSON.stringify(metadata.output_amount)
-                : null,
-              utxoCount: metadata?.utxo_count ?? null,
-              withdrawalCount: metadata?.withdrawal_count ?? null,
-              assetMintOrBurnCount: metadata?.asset_mint_or_burn_count ?? null,
-              redeemerCount: metadata?.redeemer_count ?? null,
-              validContract: metadata?.valid_contract ?? null,
-            },
-          },
-=======
           CurrentTransaction: dbEntry.currentTransactionId
             ? {
                 update: {
@@ -842,6 +811,18 @@
                   confirmations: tx.block.confirmations,
                   previousOnChainState: null,
                   newOnChainState: OnChainState.FundsLocked,
+                  fees: metadata?.fees ?? null,
+                  blockHeight: metadata?.block_height ?? null,
+                  blockTime: metadata?.block_time ?? null,
+                  outputAmount: metadata?.output_amount
+                    ? JSON.stringify(metadata.output_amount)
+                    : null,
+                  utxoCount: metadata?.utxo_count ?? null,
+                  withdrawalCount: metadata?.withdrawal_count ?? null,
+                  assetMintOrBurnCount:
+                    metadata?.asset_mint_or_burn_count ?? null,
+                  redeemerCount: metadata?.redeemer_count ?? null,
+                  validContract: metadata?.valid_contract ?? null,
                 },
               }
             : {
@@ -851,9 +832,20 @@
                   confirmations: tx.block.confirmations,
                   previousOnChainState: null,
                   newOnChainState: OnChainState.FundsLocked,
+                  fees: metadata?.fees ?? null,
+                  blockHeight: metadata?.block_height ?? null,
+                  blockTime: metadata?.block_time ?? null,
+                  outputAmount: metadata?.output_amount
+                    ? JSON.stringify(metadata.output_amount)
+                    : null,
+                  utxoCount: metadata?.utxo_count ?? null,
+                  withdrawalCount: metadata?.withdrawal_count ?? null,
+                  assetMintOrBurnCount:
+                    metadata?.asset_mint_or_burn_count ?? null,
+                  redeemerCount: metadata?.redeemer_count ?? null,
+                  validContract: metadata?.valid_contract ?? null,
                 },
               },
->>>>>>> cf23c6d9
           onChainState: OnChainState.FundsLocked,
           resultHash: decodedNewContract.resultHash,
         },
@@ -1166,31 +1158,6 @@
                 errorNote.length > 0 ? errorNote.join(';\n ') : undefined,
             },
           },
-<<<<<<< HEAD
-          TransactionHistory:
-            dbEntry.currentTransactionId != null
-              ? {
-                  connect: { id: dbEntry.currentTransactionId },
-                }
-              : undefined,
-          CurrentTransaction: {
-            create: {
-              txHash: tx.tx.tx_hash,
-              status: TransactionStatus.Confirmed,
-              fees: metadata?.fees ?? null,
-              blockHeight: metadata?.block_height ?? null,
-              blockTime: metadata?.block_time ?? null,
-              outputAmount: metadata?.output_amount
-                ? JSON.stringify(metadata.output_amount)
-                : null,
-              utxoCount: metadata?.utxo_count ?? null,
-              withdrawalCount: metadata?.withdrawal_count ?? null,
-              assetMintOrBurnCount: metadata?.asset_mint_or_burn_count ?? null,
-              redeemerCount: metadata?.redeemer_count ?? null,
-              validContract: metadata?.valid_contract ?? null,
-            },
-          },
-=======
           CurrentTransaction: dbEntry.currentTransactionId
             ? {
                 update: {
@@ -1199,6 +1166,18 @@
                   confirmations: tx.block.confirmations,
                   previousOnChainState: null,
                   newOnChainState: newState,
+                  fees: metadata?.fees ?? null,
+                  blockHeight: metadata?.block_height ?? null,
+                  blockTime: metadata?.block_time ?? null,
+                  outputAmount: metadata?.output_amount
+                    ? JSON.stringify(metadata.output_amount)
+                    : null,
+                  utxoCount: metadata?.utxo_count ?? null,
+                  withdrawalCount: metadata?.withdrawal_count ?? null,
+                  assetMintOrBurnCount:
+                    metadata?.asset_mint_or_burn_count ?? null,
+                  redeemerCount: metadata?.redeemer_count ?? null,
+                  validContract: metadata?.valid_contract ?? null,
                 },
               }
             : {
@@ -1208,9 +1187,20 @@
                   confirmations: tx.block.confirmations,
                   previousOnChainState: null,
                   newOnChainState: newState,
+                  fees: metadata?.fees ?? null,
+                  blockHeight: metadata?.block_height ?? null,
+                  blockTime: metadata?.block_time ?? null,
+                  outputAmount: metadata?.output_amount
+                    ? JSON.stringify(metadata.output_amount)
+                    : null,
+                  utxoCount: metadata?.utxo_count ?? null,
+                  withdrawalCount: metadata?.withdrawal_count ?? null,
+                  assetMintOrBurnCount:
+                    metadata?.asset_mint_or_burn_count ?? null,
+                  redeemerCount: metadata?.redeemer_count ?? null,
+                  validContract: metadata?.valid_contract ?? null,
                 },
               },
->>>>>>> cf23c6d9
           onChainState: newState,
           resultHash: decodedNewContract.resultHash,
           BuyerWallet: {
@@ -1406,11 +1396,8 @@
         Number(extractedData.decodedNewContract?.sellerCooldownTime ?? 0),
         sellerWithdrawn,
         buyerWithdrawn,
-<<<<<<< HEAD
+        tx.block.confirmations,
         tx.metadata,
-=======
-        tx.block.confirmations,
->>>>>>> cf23c6d9
       );
     }
   } catch (error) {
@@ -1432,11 +1419,8 @@
         Number(extractedData.decodedNewContract?.sellerCooldownTime ?? 0),
         sellerWithdrawn,
         buyerWithdrawn,
-<<<<<<< HEAD
+        tx.block.confirmations,
         tx.metadata,
-=======
-        tx.block.confirmations,
->>>>>>> cf23c6d9
       );
     }
   } catch (error) {
