--- conflicted
+++ resolved
@@ -28,12 +28,8 @@
   newCooldownTime,
 } from '@/utils/converter/string-datum-convert';
 import { lockAndQueryPayments } from '@/utils/db/lock-and-query-payments';
-<<<<<<< HEAD
 import { errorToString } from '@/utils/converter/error-string-convert';
-=======
 import { sortUtxosByLovelaceDesc } from '@/utils/utxo';
-import { convertErrorString } from '@/utils/converter/error-string-convert';
->>>>>>> a21d3d23
 import { delayErrorResolver } from 'advanced-retry';
 import { advancedRetryAll } from 'advanced-retry';
 import { Mutex, MutexInterface, tryAcquire } from 'async-mutex';
@@ -109,7 +105,7 @@
               requestedAction: PaymentAction.WaitingForManualAction,
               errorType: PaymentErrorType.Unknown,
               errorNote:
-                'Submitting result failed: ' + convertErrorString(result.error),
+                'Submitting result failed: ' + errorToString(result.error),
             },
           },
           SmartContractWallet: {
@@ -431,39 +427,7 @@
               ),
           ),
         });
-<<<<<<< HEAD
-        let index = 0;
-        for (const result of results) {
-          const request = paymentRequests[index];
-          if (result.success == false || result.result != true) {
-            const error = result.error;
-            logger.error(`Error submitting result ${request.id}`, {
-              error: error,
-            });
-            await prisma.paymentRequest.update({
-              where: { id: request.id },
-              data: {
-                NextAction: {
-                  update: {
-                    requestedAction: PaymentAction.WaitingForManualAction,
-                    errorType: PaymentErrorType.Unknown,
-                    errorNote:
-                      'Submitting result failed: ' + errorToString(error),
-                  },
-                },
-                SmartContractWallet: {
-                  update: {
-                    lockedAt: null,
-                  },
-                },
-              },
-            });
-          }
-          index++;
-        }
-=======
         await handlePaymentRequestResults(results, paymentRequests);
->>>>>>> a21d3d23
       }),
     );
   } catch (error) {
