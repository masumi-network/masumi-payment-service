--- conflicted
+++ resolved
@@ -16,12 +16,8 @@
 import { SERVICE_CONSTANTS } from '@/utils/config';
 import { advancedRetry, delayErrorResolver, RetryResult } from 'advanced-retry';
 import { Mutex, MutexInterface, tryAcquire } from 'async-mutex';
-<<<<<<< HEAD
-import { errorToString } from '@/utils/converter/error-string-convert';
-=======
 import { convertErrorString } from '@/utils/converter/error-string-convert';
 import { extractAssetName } from '@/utils/converter/agent-identifier';
->>>>>>> e9b63d91
 
 const mutex = new Mutex();
 
@@ -221,36 +217,10 @@
             return true;
           },
         });
-<<<<<<< HEAD
-        let index = 0;
-        for (const result of results) {
-          const request = registryRequests[index];
-          if (result.success == false || result.result != true) {
-            const error = result.error;
-            logger.error(`Error deregistering agent ${request.id}`, {
-              error: error,
-            });
-            await prisma.registryRequest.update({
-              where: { id: request.id },
-              data: {
-                state: RegistrationState.DeregistrationFailed,
-                error: errorToString(error),
-                SmartContractWallet: {
-                  update: {
-                    lockedAt: null,
-                  },
-                },
-              },
-            });
-          }
-          index++;
-        }
-=======
         await handlePotentialDeregistrationFailure(
           result,
           deregistrationRequest,
         );
->>>>>>> e9b63d91
       }),
     );
   } catch (error) {
