import {
  OnChainState,
  PaymentAction,
  PaymentErrorType,
  TransactionStatus,
  Prisma,
} from '@prisma/client';
import { prisma } from '@/utils/db';
import {
  Asset,
  BlockfrostProvider,
  deserializeDatum,
  SLOT_CONFIG_NETWORK,
  unixTimeToEnclosingSlot,
} from '@meshsdk/core';
import { logger } from '@/utils/logger';
import {
  getPaymentScriptFromPaymentSourceV1,
  smartContractStateEqualsOnChainState,
} from '@/utils/generator/contract-generator';
import { convertNetwork } from '@/utils/converter/network-convert';
import { generateWalletExtended } from '@/utils/generator/wallet-generator';
import { decodeV1ContractDatum } from '@/utils/converter/string-datum-convert';
import { lockAndQueryPayments } from '@/utils/db/lock-and-query-payments';
import { convertErrorString } from '@/utils/converter/error-string-convert';
import { advancedRetryAll, delayErrorResolver } from 'advanced-retry';
import { Mutex, MutexInterface, tryAcquire } from 'async-mutex';
import { generateMasumiSmartContractWithdrawTransactionAutomaticFees } from '@/utils/generator/transaction-generator';
import { CONSTANTS } from '@/utils/config';

type PaymentSourceWithRelations = Prisma.PaymentSourceGetPayload<{
  include: {
    PaymentRequests: {
      include: {
        NextAction: true;
        CurrentTransaction: true;
        RequestedFunds: true;
        BuyerWallet: true;
        SmartContractWallet: {
          include: {
            Secret: true;
          };
        };
      };
    };
    AdminWallets: true;
    FeeReceiverNetworkWallet: true;
    PaymentSourceConfig: true;
  };
}>;

type PaymentRequestWithRelations =
  PaymentSourceWithRelations['PaymentRequests'][number];

const mutex = new Mutex();

async function processSinglePaymentCollection(
  request: PaymentRequestWithRelations,
  paymentContract: PaymentSourceWithRelations,
  blockchainProvider: BlockfrostProvider,
  network: 'mainnet' | 'preprod',
): Promise<boolean> {
  if (request.payByTime == null) {
    throw new Error('Pay by time is null, this is deprecated');
  }
  if (request.collateralReturnLovelace == null) {
    throw new Error('Collateral return lovelace is null, this is deprecated');
  }
  if (request.SmartContractWallet == null)
    throw new Error('Smart contract wallet not found');

  if (request.collateralReturnLovelace == null) {
    throw new Error('Collateral return lovelace is null, this is deprecated');
  }

  const { wallet, utxos, address } = await generateWalletExtended(
    paymentContract.network,
    paymentContract.PaymentSourceConfig.rpcProviderApiKey,
    request.SmartContractWallet.Secret.encryptedMnemonic,
  );

  if (utxos.length === 0) {
    //this is if the seller wallet is empty
    throw new Error('No UTXOs found in the wallet. Wallet is empty.');
  }

  const { script, smartContractAddress } =
    await getPaymentScriptFromPaymentSourceV1(paymentContract);

  const txHash = request.CurrentTransaction?.txHash;
  if (txHash == null) {
    throw new Error('Transaction hash not found');
  }

  const utxoByHash = await blockchainProvider.fetchUTxOs(txHash);

  const utxo = utxoByHash.find((utxo) => {
    if (utxo.input.txHash != txHash) {
      return false;
    }
    const utxoDatum = utxo.output.plutusData;
    if (!utxoDatum) {
      return false;
    }

    const decodedDatum: unknown = deserializeDatum(utxoDatum);
    const decodedContract = decodeV1ContractDatum(decodedDatum, network);
    if (decodedContract == null) {
      return false;
    }

    return (
      smartContractStateEqualsOnChainState(
        decodedContract.state,
        request.onChainState,
      ) &&
      decodedContract.buyerAddress == request.BuyerWallet!.walletAddress &&
      decodedContract.sellerAddress ==
        request.SmartContractWallet!.walletAddress &&
      decodedContract.buyerVkey == request.BuyerWallet!.walletVkey &&
      decodedContract.sellerVkey == request.SmartContractWallet!.walletVkey &&
      decodedContract.blockchainIdentifier == request.blockchainIdentifier &&
      decodedContract.inputHash == request.inputHash &&
      BigInt(decodedContract.resultTime) == BigInt(request.submitResultTime) &&
      BigInt(decodedContract.unlockTime) == BigInt(request.unlockTime) &&
      BigInt(decodedContract.externalDisputeUnlockTime) ==
        BigInt(request.externalDisputeUnlockTime) &&
      BigInt(decodedContract.collateralReturnLovelace) ==
        BigInt(request.collateralReturnLovelace!) &&
      BigInt(decodedContract.payByTime) == BigInt(request.payByTime!)
    );
  });

  if (!utxo) {
    throw new Error('UTXO not found');
  }

  const utxoDatum = utxo.output.plutusData;
  if (!utxoDatum) {
    throw new Error('No datum found in UTXO');
  }

  const decodedDatum: unknown = deserializeDatum(utxoDatum);
  const decodedContract = decodeV1ContractDatum(decodedDatum, network);
  if (decodedContract == null) {
    throw new Error('Invalid datum');
  }

  if (
    BigInt(decodedContract.collateralReturnLovelace) !=
    request.collateralReturnLovelace
  ) {
    logger.error(
      'Collateral return lovelace does not match collateral return lovelace in db. This likely is a spoofing attempt.',
      {
        purchaseRequest: request,
        collateralReturnLovelace: decodedContract.collateralReturnLovelace,
      },
    );
    throw new Error(
      'Collateral return lovelace does not match collateral return lovelace in db. This likely is a spoofing attempt.',
    );
  }

  const invalidBefore =
    unixTimeToEnclosingSlot(Date.now() - 150000, SLOT_CONFIG_NETWORK[network]) -
    1;

  const invalidAfter =
    unixTimeToEnclosingSlot(Date.now() + 150000, SLOT_CONFIG_NETWORK[network]) +
    5;

  const buyerAddress = request.BuyerWallet?.walletAddress;
  if (buyerAddress == null) {
    throw new Error('Buyer wallet not found');
  }
  if (buyerAddress != decodedContract.buyerAddress) {
    throw new Error('Buyer wallet does not match buyer in contract');
  }

  const collateralReturnLovelace = request.collateralReturnLovelace;
  if (collateralReturnLovelace == null) {
    throw new Error('Collateral return lovelace not found');
  }
  if (
    BigInt(decodedContract.collateralReturnLovelace) != collateralReturnLovelace
  ) {
    throw new Error(
      'Collateral return lovelace does not match collateral return lovelace in db.',
    );
  }

  const remainingAssets: { [key: string]: Asset } = {};
  const feeAssets: { [key: string]: Asset } = {};
  for (const assetValue of utxo.output.amount) {
    const assetKey = assetValue.unit;
    let minFee = 0;
    if (assetValue.unit == '' || assetValue.unit.toLowerCase() == 'lovelace') {
      minFee = Number(CONSTANTS.MIN_COLLATERAL_LOVELACE);
    }
    const value = BigInt(assetValue.quantity);
    const feeValue = BigInt(
      Math.max(
        minFee,
        (Number(value) * paymentContract.feeRatePermille) / 1000,
      ),
    );
    const remainingValue = value - feeValue;
    const remainingValueAsset: Asset = {
      unit: assetValue.unit,
      quantity: remainingValue.toString(),
    };
    if (BigInt(remainingValueAsset.quantity) > 0) {
      remainingAssets[assetKey] = remainingValueAsset;
    } else {
      delete remainingAssets[assetKey];
    }
    const feeValueAsset: Asset = {
      unit: assetValue.unit,
      quantity: feeValue.toString(),
    };
    if (BigInt(feeValueAsset.quantity) > 0) {
      feeAssets[assetKey] = feeValueAsset;
    } else {
      delete feeAssets[assetKey];
    }
  }

  let collectionAddress = request.SmartContractWallet.collectionAddress;
  if (collectionAddress == null || collectionAddress == '') {
    collectionAddress = request.SmartContractWallet.walletAddress;
  }
  const utxosSortedByLovelaceDesc = utxos.sort((a, b) => {
    const aLovelace = parseInt(
      a.output.amount.find(
        (asset) => asset.unit == 'lovelace' || asset.unit == '',
      )?.quantity ?? '0',
    );
    const bLovelace = parseInt(
      b.output.amount.find(
        (asset) => asset.unit == 'lovelace' || asset.unit == '',
      )?.quantity ?? '0',
    );
    return bLovelace - aLovelace;
  });

  const limitedFilteredUtxos = utxosSortedByLovelaceDesc.slice(
    0,
    Math.min(4, utxosSortedByLovelaceDesc.length),
  );

  const collateralUtxo = limitedFilteredUtxos[0];

  const evaluationTx = await generateMasumiSmartContractWithdrawTransaction(
    'CollectCompleted',
    blockchainProvider,
    network,
    script,
    address,
    utxo,
    collateralUtxo,
    limitedFilteredUtxos,
    {
      collectAssets: Object.values(remainingAssets),
      collectionAddress: collectionAddress,
    },
    {
      feeAssets: Object.values(feeAssets),
      feeAddress: paymentContract.FeeReceiverNetworkWallet.walletAddress,
      txHash: utxo.input.txHash,
      outputIndex: utxo.input.outputIndex,
    },
    {
      lovelace: collateralReturnLovelace,
      address: buyerAddress,
      txHash: utxo.input.txHash,
      outputIndex: utxo.input.outputIndex,
    },
    invalidBefore,
    invalidAfter,
  );

  const estimatedFee = (await blockchainProvider.evaluateTx(
    evaluationTx,
  )) as Array<{ budget: { mem: number; steps: number } }>;

  const unsignedTx = await generateMasumiSmartContractWithdrawTransaction(
    'CollectCompleted',
    blockchainProvider,
    network,
    script,
    address,
    utxo,
    collateralUtxo,
    limitedFilteredUtxos,
    {
      collectAssets: Object.values(remainingAssets),
      collectionAddress: collectionAddress,
    },
    {
      feeAssets: Object.values(feeAssets),
      feeAddress: paymentContract.FeeReceiverNetworkWallet.walletAddress,
      txHash: utxo.input.txHash,
      outputIndex: utxo.input.outputIndex,
    },
    {
      lovelace: collateralReturnLovelace,
      address: buyerAddress,
      txHash: utxo.input.txHash,
      outputIndex: utxo.input.outputIndex,
    },
    invalidBefore,
    invalidAfter,
    estimatedFee[0].budget,
  );

  const signedTx = await wallet.signTx(unsignedTx);
  await prisma.paymentRequest.update({
    where: { id: request.id },
    data: {
      NextAction: {
        update: {
          requestedAction: PaymentAction.WithdrawInitiated,
        },
      },
      CurrentTransaction: {
        update: {
          txHash: '',
          status: TransactionStatus.Pending,
          BlocksWallet: {
            connect: {
              id: request.SmartContractWallet.id,
            },
          },
        },
      },
      TransactionHistory: {
        connect: {
          id: request.CurrentTransaction!.id,
        },
      },
    },
  });
  //submit the transaction to the blockchain
  const newTxHash = await wallet.submitTx(signedTx);

  await prisma.paymentRequest.update({
    where: { id: request.id },
    data: {
      CurrentTransaction: {
        update: {
          txHash: newTxHash,
        },
      },
    },
  });
  logger.debug(`Created withdrawal transaction:
        Tx ID: ${txHash}
        View (after a bit) on https://${
          network === 'preprod' ? 'preprod.' : ''
        }cardanoscan.io/transaction/${txHash}
        Smart Contract Address: ${smartContractAddress}
    `);
  return true;
}

export async function collectOutstandingPaymentsV1() {
  //const maxBatchSize = 10;

  let release: MutexInterface.Releaser | null;
  try {
    release = await tryAcquire(mutex).acquire();
  } catch (e) {
    logger.info('Mutex timeout when locking', { error: e });
    return;
  }

  try {
    const paymentContractsWithWalletLocked = await lockAndQueryPayments({
      paymentStatus: PaymentAction.WithdrawRequested,
      resultHash: { not: '' },
      unlockTime: { lte: Date.now() - 1000 * 60 * 10 },
      onChainState: { in: [OnChainState.ResultSubmitted] },
    });

    await Promise.allSettled(
      paymentContractsWithWalletLocked.map(async (paymentContract) => {
        if (paymentContract.PaymentRequests.length == 0) return;

        logger.info(
          `Collecting ${paymentContract.PaymentRequests.length} payments for payment source ${paymentContract.id}`,
        );

        const network = convertNetwork(paymentContract.network);

        const blockchainProvider = new BlockfrostProvider(
          paymentContract.PaymentSourceConfig.rpcProviderApiKey,
          undefined,
        );

        const paymentRequests = paymentContract.PaymentRequests;

        if (paymentRequests.length == 0) return;

        const results = await advancedRetryAll({
          errorResolvers: [
            delayErrorResolver({
              configuration: {
                maxRetries: 5,
                backoffMultiplier: 5,
                initialDelayMs: 500,
                maxDelayMs: 7500,
              },
            }),
          ],
<<<<<<< HEAD
          operations: paymentRequests.map(
            (request) => async () =>
              processSinglePaymentCollection(
                request,
                paymentContract,
                blockchainProvider,
                network,
              ),
          ),
=======
          operations: paymentRequests.map((request) => async () => {
            if (request.payByTime == null) {
              throw new Error('Pay by time is null, this is deprecated');
            }
            if (request.collateralReturnLovelace == null) {
              throw new Error(
                'Collateral return lovelace is null, this is deprecated',
              );
            }
            if (request.SmartContractWallet == null)
              throw new Error('Smart contract wallet not found');

            if (request.collateralReturnLovelace == null) {
              throw new Error(
                'Collateral return lovelace is null, this is deprecated',
              );
            }

            const { wallet, utxos, address } = await generateWalletExtended(
              paymentContract.network,
              paymentContract.PaymentSourceConfig.rpcProviderApiKey,
              request.SmartContractWallet.Secret.encryptedMnemonic,
            );

            if (utxos.length === 0) {
              //this is if the seller wallet is empty
              throw new Error('No UTXOs found in the wallet. Wallet is empty.');
            }

            const { script, smartContractAddress } =
              await getPaymentScriptFromPaymentSourceV1(paymentContract);

            const txHash = request.CurrentTransaction?.txHash;
            if (txHash == null) {
              throw new Error('Transaction hash not found');
            }

            const utxoByHash = await blockchainProvider.fetchUTxOs(txHash);

            const utxo = utxoByHash.find((utxo) => {
              if (utxo.input.txHash != txHash) {
                return false;
              }
              const utxoDatum = utxo.output.plutusData;
              if (!utxoDatum) {
                return false;
              }

              const decodedDatum: unknown = deserializeDatum(utxoDatum);
              const decodedContract = decodeV1ContractDatum(
                decodedDatum,
                network,
              );
              if (decodedContract == null) {
                return false;
              }

              return (
                smartContractStateEqualsOnChainState(
                  decodedContract.state,
                  request.onChainState,
                ) &&
                decodedContract.buyerAddress ==
                  request.BuyerWallet!.walletAddress &&
                decodedContract.sellerAddress ==
                  request.SmartContractWallet!.walletAddress &&
                decodedContract.buyerVkey == request.BuyerWallet!.walletVkey &&
                decodedContract.sellerVkey ==
                  request.SmartContractWallet!.walletVkey &&
                decodedContract.blockchainIdentifier ==
                  request.blockchainIdentifier &&
                decodedContract.inputHash == request.inputHash &&
                BigInt(decodedContract.resultTime) ==
                  BigInt(request.submitResultTime) &&
                BigInt(decodedContract.unlockTime) ==
                  BigInt(request.unlockTime) &&
                BigInt(decodedContract.externalDisputeUnlockTime) ==
                  BigInt(request.externalDisputeUnlockTime) &&
                BigInt(decodedContract.collateralReturnLovelace) ==
                  BigInt(request.collateralReturnLovelace!) &&
                BigInt(decodedContract.payByTime) == BigInt(request.payByTime!)
              );
            });

            if (!utxo) {
              throw new Error('UTXO not found');
            }

            const utxoDatum = utxo.output.plutusData;
            if (!utxoDatum) {
              throw new Error('No datum found in UTXO');
            }

            const decodedDatum: unknown = deserializeDatum(utxoDatum);
            const decodedContract = decodeV1ContractDatum(
              decodedDatum,
              network,
            );
            if (decodedContract == null) {
              throw new Error('Invalid datum');
            }

            if (
              BigInt(decodedContract.collateralReturnLovelace) !=
              request.collateralReturnLovelace
            ) {
              logger.error(
                'Collateral return lovelace does not match collateral return lovelace in db. This likely is a spoofing attempt.',
                {
                  purchaseRequest: request,
                  collateralReturnLovelace:
                    decodedContract.collateralReturnLovelace,
                },
              );
              throw new Error(
                'Collateral return lovelace does not match collateral return lovelace in db. This likely is a spoofing attempt.',
              );
            }

            const invalidBefore =
              unixTimeToEnclosingSlot(
                Date.now() - 150000,
                SLOT_CONFIG_NETWORK[network],
              ) - 1;

            const invalidAfter =
              unixTimeToEnclosingSlot(
                Date.now() + 150000,
                SLOT_CONFIG_NETWORK[network],
              ) + 5;

            const buyerAddress = request.BuyerWallet?.walletAddress;
            if (buyerAddress == null) {
              throw new Error('Buyer wallet not found');
            }
            if (buyerAddress != decodedContract.buyerAddress) {
              throw new Error('Buyer wallet does not match buyer in contract');
            }

            const collateralReturnLovelace = request.collateralReturnLovelace;
            if (collateralReturnLovelace == null) {
              throw new Error('Collateral return lovelace not found');
            }
            if (
              BigInt(decodedContract.collateralReturnLovelace) !=
              collateralReturnLovelace
            ) {
              throw new Error(
                'Collateral return lovelace does not match collateral return lovelace in db.',
              );
            }

            const remainingAssets: { [key: string]: Asset } = {};
            const feeAssets: { [key: string]: Asset } = {};
            for (const assetValue of utxo.output.amount) {
              const assetKey = assetValue.unit;
              let minFee = 0;
              if (
                assetValue.unit == '' ||
                assetValue.unit.toLowerCase() == 'lovelace'
              ) {
                minFee = Number(CONSTANTS.MIN_COLLATERAL_LOVELACE);
              }
              const value = BigInt(assetValue.quantity);
              const feeValue = BigInt(
                Math.max(
                  minFee,
                  (Number(value) * paymentContract.feeRatePermille) / 1000,
                ),
              );
              const remainingValue = value - feeValue;
              const remainingValueAsset: Asset = {
                unit: assetValue.unit,
                quantity: remainingValue.toString(),
              };
              if (BigInt(remainingValueAsset.quantity) > 0) {
                remainingAssets[assetKey] = remainingValueAsset;
              } else {
                delete remainingAssets[assetKey];
              }
              const feeValueAsset: Asset = {
                unit: assetValue.unit,
                quantity: feeValue.toString(),
              };
              if (BigInt(feeValueAsset.quantity) > 0) {
                feeAssets[assetKey] = feeValueAsset;
              } else {
                delete feeAssets[assetKey];
              }
            }

            let collectionAddress =
              request.SmartContractWallet.collectionAddress;
            if (collectionAddress == null || collectionAddress == '') {
              collectionAddress = request.SmartContractWallet.walletAddress;
            }
            const utxosSortedByLovelaceDesc = utxos.sort((a, b) => {
              const aLovelace = parseInt(
                a.output.amount.find(
                  (asset) => asset.unit == 'lovelace' || asset.unit == '',
                )?.quantity ?? '0',
              );
              const bLovelace = parseInt(
                b.output.amount.find(
                  (asset) => asset.unit == 'lovelace' || asset.unit == '',
                )?.quantity ?? '0',
              );
              return bLovelace - aLovelace;
            });

            const limitedFilteredUtxos = utxosSortedByLovelaceDesc.slice(
              0,
              Math.min(4, utxosSortedByLovelaceDesc.length),
            );

            const collateralUtxo = limitedFilteredUtxos[0];

            const unsignedTx =
              await generateMasumiSmartContractWithdrawTransactionAutomaticFees(
                'CollectCompleted',
                blockchainProvider,
                network,
                script,
                address,
                utxo,
                collateralUtxo,
                limitedFilteredUtxos,
                {
                  collectAssets: Object.values(remainingAssets),
                  collectionAddress: collectionAddress,
                },
                {
                  feeAssets: Object.values(feeAssets),
                  feeAddress:
                    paymentContract.FeeReceiverNetworkWallet.walletAddress,
                  txHash: utxo.input.txHash,
                  outputIndex: utxo.input.outputIndex,
                },
                {
                  lovelace: collateralReturnLovelace,
                  address: buyerAddress,
                  txHash: utxo.input.txHash,
                  outputIndex: utxo.input.outputIndex,
                },
                invalidBefore,
                invalidAfter,
              );

            const signedTx = await wallet.signTx(unsignedTx);
            await prisma.paymentRequest.update({
              where: { id: request.id },
              data: {
                NextAction: {
                  update: {
                    requestedAction: PaymentAction.WithdrawInitiated,
                  },
                },
                CurrentTransaction: {
                  update: {
                    txHash: '',
                    status: TransactionStatus.Pending,
                    BlocksWallet: {
                      connect: {
                        id: request.SmartContractWallet.id,
                      },
                    },
                  },
                },
                TransactionHistory: {
                  connect: {
                    id: request.CurrentTransaction!.id,
                  },
                },
              },
            });
            //submit the transaction to the blockchain
            const newTxHash = await wallet.submitTx(signedTx);

            await prisma.paymentRequest.update({
              where: { id: request.id },
              data: {
                CurrentTransaction: {
                  update: {
                    txHash: newTxHash,
                  },
                },
              },
            });
            logger.debug(`Created withdrawal transaction:
                  Tx ID: ${txHash}
                  View (after a bit) on https://${
                    network === 'preprod' ? 'preprod.' : ''
                  }cardanoscan.io/transaction/${txHash}
                  Smart Contract Address: ${smartContractAddress}
              `);
            return true;
          }),
>>>>>>> b46537dd
        });
        let index = 0;
        for (const result of results) {
          const request = paymentRequests[index];
          if (result.success == false || result.result != true) {
            const error = result.error;
            logger.error(`Error collecting payments ${request.id}`, {
              error: error,
            });
            await prisma.paymentRequest.update({
              where: { id: request.id },
              data: {
                NextAction: {
                  update: {
                    requestedAction: PaymentAction.WaitingForManualAction,
                    errorType: PaymentErrorType.Unknown,
                    errorNote:
                      'Collecting payments failed: ' +
                      convertErrorString(error),
                  },
                },
                SmartContractWallet: {
                  update: {
                    lockedAt: null,
                  },
                },
              },
            });
          }
          index++;
        }
      }),
    );
  } catch (error) {
    logger.error('Error collecting outstanding payments', { error: error });
  } finally {
    release();
  }
}<|MERGE_RESOLUTION|>--- conflicted
+++ resolved
@@ -251,68 +251,35 @@
 
   const collateralUtxo = limitedFilteredUtxos[0];
 
-  const evaluationTx = await generateMasumiSmartContractWithdrawTransaction(
-    'CollectCompleted',
-    blockchainProvider,
-    network,
-    script,
-    address,
-    utxo,
-    collateralUtxo,
-    limitedFilteredUtxos,
-    {
-      collectAssets: Object.values(remainingAssets),
-      collectionAddress: collectionAddress,
-    },
-    {
-      feeAssets: Object.values(feeAssets),
-      feeAddress: paymentContract.FeeReceiverNetworkWallet.walletAddress,
-      txHash: utxo.input.txHash,
-      outputIndex: utxo.input.outputIndex,
-    },
-    {
-      lovelace: collateralReturnLovelace,
-      address: buyerAddress,
-      txHash: utxo.input.txHash,
-      outputIndex: utxo.input.outputIndex,
-    },
-    invalidBefore,
-    invalidAfter,
-  );
-
-  const estimatedFee = (await blockchainProvider.evaluateTx(
-    evaluationTx,
-  )) as Array<{ budget: { mem: number; steps: number } }>;
-
-  const unsignedTx = await generateMasumiSmartContractWithdrawTransaction(
-    'CollectCompleted',
-    blockchainProvider,
-    network,
-    script,
-    address,
-    utxo,
-    collateralUtxo,
-    limitedFilteredUtxos,
-    {
-      collectAssets: Object.values(remainingAssets),
-      collectionAddress: collectionAddress,
-    },
-    {
-      feeAssets: Object.values(feeAssets),
-      feeAddress: paymentContract.FeeReceiverNetworkWallet.walletAddress,
-      txHash: utxo.input.txHash,
-      outputIndex: utxo.input.outputIndex,
-    },
-    {
-      lovelace: collateralReturnLovelace,
-      address: buyerAddress,
-      txHash: utxo.input.txHash,
-      outputIndex: utxo.input.outputIndex,
-    },
-    invalidBefore,
-    invalidAfter,
-    estimatedFee[0].budget,
-  );
+  const unsignedTx =
+    await generateMasumiSmartContractWithdrawTransactionAutomaticFees(
+      'CollectCompleted',
+      blockchainProvider,
+      network,
+      script,
+      address,
+      utxo,
+      collateralUtxo,
+      limitedFilteredUtxos,
+      {
+        collectAssets: Object.values(remainingAssets),
+        collectionAddress: collectionAddress,
+      },
+      {
+        feeAssets: Object.values(feeAssets),
+        feeAddress: paymentContract.FeeReceiverNetworkWallet.walletAddress,
+        txHash: utxo.input.txHash,
+        outputIndex: utxo.input.outputIndex,
+      },
+      {
+        lovelace: collateralReturnLovelace,
+        address: buyerAddress,
+        txHash: utxo.input.txHash,
+        outputIndex: utxo.input.outputIndex,
+      },
+      invalidBefore,
+      invalidAfter,
+    );
 
   const signedTx = await wallet.signTx(unsignedTx);
   await prisma.paymentRequest.update({
@@ -413,7 +380,6 @@
               },
             }),
           ],
-<<<<<<< HEAD
           operations: paymentRequests.map(
             (request) => async () =>
               processSinglePaymentCollection(
@@ -423,305 +389,6 @@
                 network,
               ),
           ),
-=======
-          operations: paymentRequests.map((request) => async () => {
-            if (request.payByTime == null) {
-              throw new Error('Pay by time is null, this is deprecated');
-            }
-            if (request.collateralReturnLovelace == null) {
-              throw new Error(
-                'Collateral return lovelace is null, this is deprecated',
-              );
-            }
-            if (request.SmartContractWallet == null)
-              throw new Error('Smart contract wallet not found');
-
-            if (request.collateralReturnLovelace == null) {
-              throw new Error(
-                'Collateral return lovelace is null, this is deprecated',
-              );
-            }
-
-            const { wallet, utxos, address } = await generateWalletExtended(
-              paymentContract.network,
-              paymentContract.PaymentSourceConfig.rpcProviderApiKey,
-              request.SmartContractWallet.Secret.encryptedMnemonic,
-            );
-
-            if (utxos.length === 0) {
-              //this is if the seller wallet is empty
-              throw new Error('No UTXOs found in the wallet. Wallet is empty.');
-            }
-
-            const { script, smartContractAddress } =
-              await getPaymentScriptFromPaymentSourceV1(paymentContract);
-
-            const txHash = request.CurrentTransaction?.txHash;
-            if (txHash == null) {
-              throw new Error('Transaction hash not found');
-            }
-
-            const utxoByHash = await blockchainProvider.fetchUTxOs(txHash);
-
-            const utxo = utxoByHash.find((utxo) => {
-              if (utxo.input.txHash != txHash) {
-                return false;
-              }
-              const utxoDatum = utxo.output.plutusData;
-              if (!utxoDatum) {
-                return false;
-              }
-
-              const decodedDatum: unknown = deserializeDatum(utxoDatum);
-              const decodedContract = decodeV1ContractDatum(
-                decodedDatum,
-                network,
-              );
-              if (decodedContract == null) {
-                return false;
-              }
-
-              return (
-                smartContractStateEqualsOnChainState(
-                  decodedContract.state,
-                  request.onChainState,
-                ) &&
-                decodedContract.buyerAddress ==
-                  request.BuyerWallet!.walletAddress &&
-                decodedContract.sellerAddress ==
-                  request.SmartContractWallet!.walletAddress &&
-                decodedContract.buyerVkey == request.BuyerWallet!.walletVkey &&
-                decodedContract.sellerVkey ==
-                  request.SmartContractWallet!.walletVkey &&
-                decodedContract.blockchainIdentifier ==
-                  request.blockchainIdentifier &&
-                decodedContract.inputHash == request.inputHash &&
-                BigInt(decodedContract.resultTime) ==
-                  BigInt(request.submitResultTime) &&
-                BigInt(decodedContract.unlockTime) ==
-                  BigInt(request.unlockTime) &&
-                BigInt(decodedContract.externalDisputeUnlockTime) ==
-                  BigInt(request.externalDisputeUnlockTime) &&
-                BigInt(decodedContract.collateralReturnLovelace) ==
-                  BigInt(request.collateralReturnLovelace!) &&
-                BigInt(decodedContract.payByTime) == BigInt(request.payByTime!)
-              );
-            });
-
-            if (!utxo) {
-              throw new Error('UTXO not found');
-            }
-
-            const utxoDatum = utxo.output.plutusData;
-            if (!utxoDatum) {
-              throw new Error('No datum found in UTXO');
-            }
-
-            const decodedDatum: unknown = deserializeDatum(utxoDatum);
-            const decodedContract = decodeV1ContractDatum(
-              decodedDatum,
-              network,
-            );
-            if (decodedContract == null) {
-              throw new Error('Invalid datum');
-            }
-
-            if (
-              BigInt(decodedContract.collateralReturnLovelace) !=
-              request.collateralReturnLovelace
-            ) {
-              logger.error(
-                'Collateral return lovelace does not match collateral return lovelace in db. This likely is a spoofing attempt.',
-                {
-                  purchaseRequest: request,
-                  collateralReturnLovelace:
-                    decodedContract.collateralReturnLovelace,
-                },
-              );
-              throw new Error(
-                'Collateral return lovelace does not match collateral return lovelace in db. This likely is a spoofing attempt.',
-              );
-            }
-
-            const invalidBefore =
-              unixTimeToEnclosingSlot(
-                Date.now() - 150000,
-                SLOT_CONFIG_NETWORK[network],
-              ) - 1;
-
-            const invalidAfter =
-              unixTimeToEnclosingSlot(
-                Date.now() + 150000,
-                SLOT_CONFIG_NETWORK[network],
-              ) + 5;
-
-            const buyerAddress = request.BuyerWallet?.walletAddress;
-            if (buyerAddress == null) {
-              throw new Error('Buyer wallet not found');
-            }
-            if (buyerAddress != decodedContract.buyerAddress) {
-              throw new Error('Buyer wallet does not match buyer in contract');
-            }
-
-            const collateralReturnLovelace = request.collateralReturnLovelace;
-            if (collateralReturnLovelace == null) {
-              throw new Error('Collateral return lovelace not found');
-            }
-            if (
-              BigInt(decodedContract.collateralReturnLovelace) !=
-              collateralReturnLovelace
-            ) {
-              throw new Error(
-                'Collateral return lovelace does not match collateral return lovelace in db.',
-              );
-            }
-
-            const remainingAssets: { [key: string]: Asset } = {};
-            const feeAssets: { [key: string]: Asset } = {};
-            for (const assetValue of utxo.output.amount) {
-              const assetKey = assetValue.unit;
-              let minFee = 0;
-              if (
-                assetValue.unit == '' ||
-                assetValue.unit.toLowerCase() == 'lovelace'
-              ) {
-                minFee = Number(CONSTANTS.MIN_COLLATERAL_LOVELACE);
-              }
-              const value = BigInt(assetValue.quantity);
-              const feeValue = BigInt(
-                Math.max(
-                  minFee,
-                  (Number(value) * paymentContract.feeRatePermille) / 1000,
-                ),
-              );
-              const remainingValue = value - feeValue;
-              const remainingValueAsset: Asset = {
-                unit: assetValue.unit,
-                quantity: remainingValue.toString(),
-              };
-              if (BigInt(remainingValueAsset.quantity) > 0) {
-                remainingAssets[assetKey] = remainingValueAsset;
-              } else {
-                delete remainingAssets[assetKey];
-              }
-              const feeValueAsset: Asset = {
-                unit: assetValue.unit,
-                quantity: feeValue.toString(),
-              };
-              if (BigInt(feeValueAsset.quantity) > 0) {
-                feeAssets[assetKey] = feeValueAsset;
-              } else {
-                delete feeAssets[assetKey];
-              }
-            }
-
-            let collectionAddress =
-              request.SmartContractWallet.collectionAddress;
-            if (collectionAddress == null || collectionAddress == '') {
-              collectionAddress = request.SmartContractWallet.walletAddress;
-            }
-            const utxosSortedByLovelaceDesc = utxos.sort((a, b) => {
-              const aLovelace = parseInt(
-                a.output.amount.find(
-                  (asset) => asset.unit == 'lovelace' || asset.unit == '',
-                )?.quantity ?? '0',
-              );
-              const bLovelace = parseInt(
-                b.output.amount.find(
-                  (asset) => asset.unit == 'lovelace' || asset.unit == '',
-                )?.quantity ?? '0',
-              );
-              return bLovelace - aLovelace;
-            });
-
-            const limitedFilteredUtxos = utxosSortedByLovelaceDesc.slice(
-              0,
-              Math.min(4, utxosSortedByLovelaceDesc.length),
-            );
-
-            const collateralUtxo = limitedFilteredUtxos[0];
-
-            const unsignedTx =
-              await generateMasumiSmartContractWithdrawTransactionAutomaticFees(
-                'CollectCompleted',
-                blockchainProvider,
-                network,
-                script,
-                address,
-                utxo,
-                collateralUtxo,
-                limitedFilteredUtxos,
-                {
-                  collectAssets: Object.values(remainingAssets),
-                  collectionAddress: collectionAddress,
-                },
-                {
-                  feeAssets: Object.values(feeAssets),
-                  feeAddress:
-                    paymentContract.FeeReceiverNetworkWallet.walletAddress,
-                  txHash: utxo.input.txHash,
-                  outputIndex: utxo.input.outputIndex,
-                },
-                {
-                  lovelace: collateralReturnLovelace,
-                  address: buyerAddress,
-                  txHash: utxo.input.txHash,
-                  outputIndex: utxo.input.outputIndex,
-                },
-                invalidBefore,
-                invalidAfter,
-              );
-
-            const signedTx = await wallet.signTx(unsignedTx);
-            await prisma.paymentRequest.update({
-              where: { id: request.id },
-              data: {
-                NextAction: {
-                  update: {
-                    requestedAction: PaymentAction.WithdrawInitiated,
-                  },
-                },
-                CurrentTransaction: {
-                  update: {
-                    txHash: '',
-                    status: TransactionStatus.Pending,
-                    BlocksWallet: {
-                      connect: {
-                        id: request.SmartContractWallet.id,
-                      },
-                    },
-                  },
-                },
-                TransactionHistory: {
-                  connect: {
-                    id: request.CurrentTransaction!.id,
-                  },
-                },
-              },
-            });
-            //submit the transaction to the blockchain
-            const newTxHash = await wallet.submitTx(signedTx);
-
-            await prisma.paymentRequest.update({
-              where: { id: request.id },
-              data: {
-                CurrentTransaction: {
-                  update: {
-                    txHash: newTxHash,
-                  },
-                },
-              },
-            });
-            logger.debug(`Created withdrawal transaction:
-                  Tx ID: ${txHash}
-                  View (after a bit) on https://${
-                    network === 'preprod' ? 'preprod.' : ''
-                  }cardanoscan.io/transaction/${txHash}
-                  Smart Contract Address: ${smartContractAddress}
-              `);
-            return true;
-          }),
->>>>>>> b46537dd
         });
         let index = 0;
         for (const result of results) {
