--- conflicted
+++ resolved
@@ -195,36 +195,20 @@
     Math.min(4, sortedUtxosByLovelaceDesc.length),
   );
 
-  const evaluationTx = await generateMasumiSmartContractInteractionTransaction(
-    'RequestRefund',
-    blockchainProvider,
-    network,
-    script,
-    address,
-    utxo,
-    sortedUtxosByLovelaceDesc[0],
-    limitedUtxos,
-    datum.value,
-    invalidBefore,
-    invalidAfter,
-  );
-  const estimatedFee = (await blockchainProvider.evaluateTx(
-    evaluationTx,
-  )) as Array<{ budget: { mem: number; steps: number } }>;
-  const unsignedTx = await generateMasumiSmartContractInteractionTransaction(
-    'RequestRefund',
-    blockchainProvider,
-    network,
-    script,
-    address,
-    utxo,
-    sortedUtxosByLovelaceDesc[0],
-    limitedUtxos,
-    datum.value,
-    invalidBefore,
-    invalidAfter,
-    estimatedFee[0].budget,
-  );
+  const unsignedTx =
+    await generateMasumiSmartContractInteractionTransactionAutomaticFees(
+      'RequestRefund',
+      blockchainProvider,
+      network,
+      script,
+      address,
+      utxo,
+      sortedUtxosByLovelaceDesc[0],
+      limitedUtxos,
+      datum.value,
+      invalidBefore,
+      invalidAfter,
+    );
 
   const signedTx = await wallet.signTx(unsignedTx);
 
@@ -321,7 +305,6 @@
               },
             }),
           ],
-<<<<<<< HEAD
           operations: purchaseRequests.map(
             (request) => async () =>
               processSinglePurchaseRequest(
@@ -331,230 +314,6 @@
                 network,
               ),
           ),
-=======
-          operations: purchaseRequests.map((request) => async () => {
-            if (request.payByTime == null) {
-              throw new Error('Pay by time is null, this is deprecated');
-            }
-            if (request.collateralReturnLovelace == null) {
-              throw new Error(
-                'Collateral return lovelace is null, this is deprecated',
-              );
-            }
-            const purchasingWallet = request.SmartContractWallet;
-            if (purchasingWallet == null)
-              throw new Error('Purchasing wallet not found');
-            const encryptedSecret = purchasingWallet.Secret.encryptedMnemonic;
-
-            const { wallet, utxos, address } = await generateWalletExtended(
-              paymentContract.network,
-              paymentContract.PaymentSourceConfig.rpcProviderApiKey,
-              encryptedSecret,
-            );
-            if (utxos.length === 0) {
-              //this is if the seller wallet is empty
-              throw new Error('No UTXOs found in the wallet. Wallet is empty.');
-            }
-
-            const { script, smartContractAddress } =
-              await getPaymentScriptFromPaymentSourceV1(paymentContract);
-
-            const txHash = request.CurrentTransaction?.txHash;
-            if (txHash == null) {
-              throw new Error('Transaction hash not found');
-            }
-            const utxoByHash = await blockchainProvider.fetchUTxOs(txHash);
-
-            const utxo = utxoByHash.find((utxo) => {
-              if (utxo.input.txHash != txHash) {
-                return false;
-              }
-              const utxoDatum = utxo.output.plutusData;
-              if (!utxoDatum) {
-                return false;
-              }
-
-              const decodedDatum: unknown = deserializeDatum(utxoDatum);
-              const decodedContract = decodeV1ContractDatum(
-                decodedDatum,
-                network,
-              );
-              if (decodedContract == null) {
-                return false;
-              }
-
-              return (
-                smartContractStateEqualsOnChainState(
-                  decodedContract.state,
-                  request.onChainState,
-                ) &&
-                decodedContract.buyerVkey ==
-                  request.SmartContractWallet!.walletVkey &&
-                decodedContract.sellerVkey == request.SellerWallet.walletVkey &&
-                decodedContract.buyerAddress ==
-                  request.SmartContractWallet!.walletAddress &&
-                decodedContract.sellerAddress ==
-                  request.SellerWallet.walletAddress &&
-                decodedContract.blockchainIdentifier ==
-                  request.blockchainIdentifier &&
-                decodedContract.inputHash == request.inputHash &&
-                BigInt(decodedContract.resultTime) ==
-                  BigInt(request.submitResultTime) &&
-                BigInt(decodedContract.unlockTime) ==
-                  BigInt(request.unlockTime) &&
-                BigInt(decodedContract.externalDisputeUnlockTime) ==
-                  BigInt(request.externalDisputeUnlockTime) &&
-                BigInt(decodedContract.collateralReturnLovelace) ==
-                  BigInt(request.collateralReturnLovelace!) &&
-                BigInt(decodedContract.payByTime) == BigInt(request.payByTime!)
-              );
-            });
-
-            if (!utxo) {
-              throw new Error('UTXO not found');
-            }
-
-            const utxoDatum = utxo.output.plutusData;
-            if (!utxoDatum) {
-              throw new Error('No datum found in UTXO');
-            }
-
-            const decodedDatum: unknown = deserializeDatum(utxoDatum);
-            const decodedContract = decodeV1ContractDatum(
-              decodedDatum,
-              network,
-            );
-            if (decodedContract == null) {
-              throw new Error('Invalid datum');
-            }
-            const datum = getDatumFromBlockchainIdentifier({
-              buyerAddress: request.SmartContractWallet!.walletAddress,
-              sellerAddress: request.SellerWallet.walletAddress,
-              blockchainIdentifier: request.blockchainIdentifier,
-              payByTime: decodedContract.payByTime,
-              collateralReturnLovelace:
-                decodedContract.collateralReturnLovelace,
-              resultHash: decodedContract.resultHash,
-              resultTime: decodedContract.resultTime,
-              unlockTime: decodedContract.unlockTime,
-              externalDisputeUnlockTime:
-                decodedContract.externalDisputeUnlockTime,
-              inputHash: decodedContract.inputHash,
-              newCooldownTimeSeller: BigInt(0),
-              newCooldownTimeBuyer: newCooldownTime(
-                BigInt(paymentContract.cooldownTime),
-              ),
-              state:
-                decodedContract.resultHash == ''
-                  ? SmartContractState.RefundRequested
-                  : SmartContractState.Disputed,
-            });
-
-            const invalidBefore =
-              unixTimeToEnclosingSlot(
-                Date.now() - 150000,
-                SLOT_CONFIG_NETWORK[network],
-              ) - 1;
-
-            const initialInvalid =
-              unixTimeToEnclosingSlot(
-                Date.now() + 150000,
-                SLOT_CONFIG_NETWORK[network],
-              ) + 5;
-            const secondaryInvalid =
-              unixTimeToEnclosingSlot(
-                Number(decodedContract.unlockTime) + 150000,
-                SLOT_CONFIG_NETWORK[network],
-              ) + 3;
-            const invalidAfter = Math.min(initialInvalid, secondaryInvalid);
-
-            //sort by biggest lovelace first
-            const sortedUtxosByLovelaceDesc = utxos.sort((a, b) => {
-              const aLovelace = parseInt(
-                a.output.amount.find(
-                  (asset) => asset.unit == 'lovelace' || asset.unit == '',
-                )?.quantity ?? '0',
-              );
-              const bLovelace = parseInt(
-                b.output.amount.find(
-                  (asset) => asset.unit == 'lovelace' || asset.unit == '',
-                )?.quantity ?? '0',
-              );
-              return bLovelace - aLovelace;
-            });
-            const limitedUtxos = sortedUtxosByLovelaceDesc.slice(
-              0,
-              Math.min(4, sortedUtxosByLovelaceDesc.length),
-            );
-
-            const unsignedTx =
-              await generateMasumiSmartContractInteractionTransactionAutomaticFees(
-                'RequestRefund',
-                blockchainProvider,
-                network,
-                script,
-                address,
-                utxo,
-                sortedUtxosByLovelaceDesc[0],
-                limitedUtxos,
-                datum.value,
-                invalidBefore,
-                invalidAfter,
-              );
-
-            const signedTx = await wallet.signTx(unsignedTx);
-
-            await prisma.purchaseRequest.update({
-              where: { id: request.id },
-              data: {
-                NextAction: {
-                  update: {
-                    requestedAction:
-                      PurchasingAction.SetRefundRequestedInitiated,
-                  },
-                },
-                CurrentTransaction: {
-                  create: {
-                    txHash: '',
-                    status: TransactionStatus.Pending,
-                    BlocksWallet: {
-                      connect: {
-                        id: purchasingWallet.id,
-                      },
-                    },
-                  },
-                },
-                TransactionHistory: {
-                  connect: {
-                    id: request.CurrentTransaction!.id,
-                  },
-                },
-              },
-            });
-
-            //submit the transaction to the blockchain
-            const newTxHash = await wallet.submitTx(signedTx);
-            await prisma.purchaseRequest.update({
-              where: { id: request.id },
-              data: {
-                CurrentTransaction: {
-                  update: {
-                    txHash: newTxHash,
-                  },
-                },
-              },
-            });
-
-            logger.debug(`Created refund request transaction:
-                  Tx ID: ${txHash}
-                  View (after a bit) on https://${
-                    network === 'preprod' ? 'preprod.' : ''
-                  }cardanoscan.io/transaction/${txHash}
-                  Smart Contract Address: ${smartContractAddress}
-              `);
-            return true;
-          }),
->>>>>>> a4ace119
         });
 
         let index = 0;
