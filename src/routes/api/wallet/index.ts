--- conflicted
+++ resolved
@@ -1,15 +1,11 @@
 import { adminAuthenticatedEndpointFactory } from '@/utils/security/auth/admin-authenticated';
-<<<<<<< HEAD
 import { readAuthenticatedEndpointFactory } from '@/utils/security/auth/read-authenticated';
 import { WalletAccess } from '@/services/wallet-access';
-import { z } from 'zod';
-=======
 import { z } from '@/utils/zod-openapi';
->>>>>>> 7ef1a635
 import { prisma } from '@/utils/db';
 import createHttpError from 'http-errors';
 import { decrypt } from '@/utils/security/encryption';
-import { $Enums, HotWalletType, Network } from '@prisma/client';
+import { $Enums, HotWalletType, Network, Prisma } from '@prisma/client';
 import { MeshWallet, resolvePaymentKeyHash } from '@meshsdk/core';
 import { generateOfflineWallet } from '@/utils/generator/wallet-generator';
 import { checkIsAllowedNetworkOrThrowUnauthorized } from '@/utils/middleware/auth-middleware';
@@ -101,26 +97,26 @@
     const startTime = Date.now();
     try {
       if (input.walletType == 'Selling') {
-        if (options.permission === $Enums.Permission.WalletScoped) {
-          WalletAccess.requireWalletAccess(
-            {
-              apiKeyId: options.id,
-              permission: options.permission,
-              allowedWalletIds: options.allowedWalletIds,
-            },
-            input.id,
-          );
-        }
+        const baseWhere: Prisma.HotWalletWhereInput = {
+          id: input.id,
+          type: HotWalletType.Selling,
+          PaymentSource: {
+            network: { in: options.networkLimit },
+          },
+          deletedAt: null,
+        };
+
+        const whereClause = WalletAccess.buildFilter(
+          {
+            apiKeyId: options.id,
+            permission: options.permission,
+            allowedWalletIds: options.allowedWalletIds,
+          },
+          baseWhere,
+        );
 
         const result = await prisma.hotWallet.findFirst({
-          where: {
-            id: input.id,
-            type: HotWalletType.Selling,
-            PaymentSource: {
-              network: { in: options.networkLimit },
-            },
-            deletedAt: null,
-          },
+          where: whereClause,
           include: {
             Secret: true,
             PendingTransaction: true,
@@ -181,26 +177,26 @@
           walletAddress: result.walletAddress,
         };
       } else if (input.walletType == 'Purchasing') {
-        if (options.permission === $Enums.Permission.WalletScoped) {
-          WalletAccess.requireWalletAccess(
-            {
-              apiKeyId: options.id,
-              permission: options.permission,
-              allowedWalletIds: options.allowedWalletIds,
-            },
-            input.id,
-          );
-        }
+        const baseWhere: Prisma.HotWalletWhereInput = {
+          id: input.id,
+          type: HotWalletType.Purchasing,
+          PaymentSource: {
+            network: { in: options.networkLimit },
+          },
+          deletedAt: null,
+        };
+
+        const whereClause = WalletAccess.buildFilter(
+          {
+            apiKeyId: options.id,
+            permission: options.permission,
+            allowedWalletIds: options.allowedWalletIds,
+          },
+          baseWhere,
+        );
 
         const result = await prisma.hotWallet.findFirst({
-          where: {
-            id: input.id,
-            type: HotWalletType.Purchasing,
-            PaymentSource: {
-              network: { in: options.networkLimit },
-            },
-            deletedAt: null,
-          },
+          where: whereClause,
           include: {
             Secret: true,
             PendingTransaction: true,
