import { z } from 'zod';
import {
  HotWalletType,
  Network,
  PurchasingAction,
  TransactionStatus,
  PurchaseErrorType,
  OnChainState,
  PricingType,
  $Enums,
} from '@prisma/client';
import { prisma } from '@/utils/db';
import createHttpError from 'http-errors';
import { payAuthenticatedEndpointFactory } from '@/utils/security/auth/pay-authenticated';
import { checkIsAllowedNetworkOrThrowUnauthorized } from '@/utils/middleware/auth-middleware';
import { checkSignature, resolvePaymentKeyHash } from '@meshsdk/core';
import { BlockFrostAPI } from '@blockfrost/blockfrost-js';
import { logger } from '@/utils/logger';
import { metadataSchema } from '../registry/wallet';
import { metadataToString } from '@/utils/converter/metadata-string-convert';
import { handlePurchaseCreditInit } from '@/services/token-credit';
import stringify from 'canonical-json';
import { getPublicKeyFromCoseKey } from '@/utils/converter/public-key-convert';
import { generateSHA256Hash } from '@/utils/crypto';
import { validateHexString } from '@/utils/generator/contract-generator';
import { decodeBlockchainIdentifier } from '@/utils/generator/blockchain-identifier-generator';
import { HttpExistsError } from '@/utils/errors/http-exists-error';
import { recordBusinessEndpointError } from '@/utils/metrics';
import {
  transformPurchaseGetTimestamps,
  transformPurchaseGetAmounts,
} from '@/utils/shared/transformers';

export const queryPurchaseRequestSchemaInput = z.object({
  limit: z
    .number({ coerce: true })
    .min(1)
    .max(100)
    .default(10)
    .describe('The number of purchases to return'),
  cursorId: z
    .string()
    .optional()
    .describe(
      'Used to paginate through the purchases. If this is provided, cursorId is required',
    ),
  network: z
    .nativeEnum(Network)
    .describe('The network the purchases were made on'),
  filterSmartContractAddress: z
    .string()
    .optional()
    .nullable()
    .describe('The smart contract address of the payment source'),

  includeHistory: z
    .string()
    .optional()
    .transform((val) => val?.toLowerCase() == 'true')
    .default('false')
    .describe(
      'Whether to include the full transaction and status history of the purchases',
    ),
});

export const queryPurchaseRequestSchemaOutput = z.object({
  Purchases: z.array(
    z.object({
      id: z.string().describe('Unique identifier for the purchase'),
      createdAt: z.date().describe('Timestamp when the purchase was created'),
      updatedAt: z
        .date()
        .describe('Timestamp when the purchase was last updated'),
      blockchainIdentifier: z
        .string()
        .describe('Unique blockchain identifier for the purchase'),
      lastCheckedAt: z
        .date()
        .nullable()
        .describe(
          'Timestamp when the purchase was last checked on-chain. Null if never checked',
        ),
      payByTime: z
        .string()
        .nullable()
        .describe(
          'Unix timestamp (in milliseconds) by which the buyer must submit the payment transaction. Null if not set',
        ),
      submitResultTime: z
        .string()
        .describe(
          'Unix timestamp (in milliseconds) by which the seller must submit the result',
        ),
      unlockTime: z
        .string()
        .describe(
          'Unix timestamp (in milliseconds) after which funds can be unlocked if no disputes',
        ),
      externalDisputeUnlockTime: z
        .string()
        .describe(
          'Unix timestamp (in milliseconds) after which external dispute resolution can occur',
        ),
      requestedById: z
        .string()
        .describe('ID of the API key that created this purchase'),
      onChainState: z
        .nativeEnum(OnChainState)
        .nullable()
        .describe(
          'Current state of the purchase on the blockchain. Null if not yet on-chain',
        ),
      collateralReturnLovelace: z
        .string()
        .nullable()
        .describe(
          'Amount of collateral to return in lovelace. Null if no collateral',
        ),
      cooldownTime: z
        .number()
        .describe('Cooldown period in milliseconds for the buyer to dispute'),
      cooldownTimeOtherParty: z
        .number()
        .describe('Cooldown period in milliseconds for the seller to dispute'),
      inputHash: z
        .string()
        .describe(
          'SHA256 hash of the input data for the purchase (hex string)',
        ),
      resultHash: z
        .string()
        .describe(
          'SHA256 hash of the result submitted by the seller (hex string)',
        ),
      NextAction: z
        .object({
          inputHash: z
            .string()
            .describe('SHA256 hash of the input data (hex string)'),
          requestedAction: z
            .nativeEnum(PurchasingAction)
            .describe('Next action required for this purchase'),
          errorType: z
            .nativeEnum(PurchaseErrorType)
            .nullable()
            .describe('Type of error that occurred, if any'),
          errorNote: z
            .string()
            .nullable()
            .describe('Additional details about the error, if any'),
        })
        .describe('Next action required for this purchase'),
      CurrentTransaction: z
        .object({
<<<<<<< HEAD
          id: z.string().describe('Unique identifier for the transaction'),
          createdAt: z
            .date()
            .describe('Timestamp when the transaction was created'),
          updatedAt: z
            .date()
            .describe('Timestamp when the transaction was last updated'),
          txHash: z.string().describe('Cardano transaction hash'),
          status: z
            .nativeEnum(TransactionStatus)
            .describe('Current status of the transaction'),
          previousOnChainState: z
            .nativeEnum(OnChainState)
            .nullable()
            .describe(
              'Previous on-chain state before this transaction. Null if not applicable',
            ),
          newOnChainState: z
            .nativeEnum(OnChainState)
            .nullable()
            .describe(
              'New on-chain state after this transaction. Null if not applicable',
            ),
          confirmations: z
            .number()
            .nullable()
            .describe(
              'Number of block confirmations for this transaction. Null if not yet confirmed',
            ),
        })
        .nullable()
        .describe(
          'Current active transaction for this purchase. Null if no transaction in progress',
        ),
      TransactionHistory: z
        .array(
          z.object({
            id: z.string().describe('Unique identifier for the transaction'),
            createdAt: z
              .date()
              .describe('Timestamp when the transaction was created'),
            updatedAt: z
              .date()
              .describe('Timestamp when the transaction was last updated'),
            txHash: z.string().describe('Cardano transaction hash'),
            status: z
              .nativeEnum(TransactionStatus)
              .describe('Current status of the transaction'),
            previousOnChainState: z
              .nativeEnum(OnChainState)
              .nullable()
              .describe(
                'Previous on-chain state before this transaction. Null if not applicable',
              ),
            newOnChainState: z
              .nativeEnum(OnChainState)
              .nullable()
              .describe(
                'New on-chain state after this transaction. Null if not applicable',
              ),
            confirmations: z
              .number()
              .nullable()
              .describe(
                'Number of block confirmations for this transaction. Null if not yet confirmed',
              ),
          }),
        )
        .describe(
          'Historical list of all transactions for this purchase. Empty if includeHistory is false',
        ),
      PaidFunds: z
        .array(
          z.object({
            amount: z.string().describe('Amount of the asset paid'),
            unit: z
              .string()
              .describe(
                'Asset policy id + asset name concatenated. Empty string for ADA/lovelace',
              ),
          }),
        )
        .describe('List of assets and amounts paid by the buyer'),
      WithdrawnForSeller: z
        .array(
          z.object({
            amount: z.string().describe('Amount of the asset withdrawn'),
            unit: z
              .string()
              .describe(
                'Asset policy id + asset name concatenated. Empty string for ADA/lovelace',
              ),
          }),
        )
        .describe('List of assets and amounts withdrawn for the seller'),
      WithdrawnForBuyer: z
        .array(
          z.object({
            amount: z.string().describe('Amount of the asset withdrawn'),
            unit: z
              .string()
              .describe(
                'Asset policy id + asset name concatenated. Empty string for ADA/lovelace',
              ),
          }),
        )
        .describe(
          'List of assets and amounts withdrawn for the buyer (refunds)',
        ),
      PaymentSource: z
        .object({
          id: z.string().describe('Unique identifier for the payment source'),
          network: z.nativeEnum(Network).describe('The Cardano network '),
          smartContractAddress: z
            .string()
            .describe('Address of the smart contract managing this purchase'),
          policyId: z
            .string()
            .nullable()
            .describe(
              'Policy ID for the agent registry NFTs. Null if not applicable',
            ),
        })
        .describe('Payment source configuration for this purchase'),
=======
          id: z.string(),
          createdAt: z.date(),
          updatedAt: z.date(),
          txHash: z.string(),
          status: z.nativeEnum(TransactionStatus),
          fees: z.string().nullable(),
          blockHeight: z.number().nullable(),
          blockTime: z.number().nullable(),
          utxoCount: z.number().nullable(),
          withdrawalCount: z.number().nullable(),
          assetMintOrBurnCount: z.number().nullable(),
          redeemerCount: z.number().nullable(),
          validContract: z.boolean().nullable(),
          outputAmount: z.string().nullable(),
          previousOnChainState: z.nativeEnum(OnChainState).nullable(),
          newOnChainState: z.nativeEnum(OnChainState).nullable(),
          confirmations: z.number().nullable(),
        })
        .nullable(),
      TransactionHistory: z.array(
        z.object({
          id: z.string(),
          createdAt: z.date(),
          updatedAt: z.date(),
          txHash: z.string(),
          status: z.nativeEnum(TransactionStatus),
          fees: z.string().nullable(),
          blockHeight: z.number().nullable(),
          blockTime: z.number().nullable(),
          utxoCount: z.number().nullable(),
          withdrawalCount: z.number().nullable(),
          assetMintOrBurnCount: z.number().nullable(),
          redeemerCount: z.number().nullable(),
          validContract: z.boolean().nullable(),
          outputAmount: z.string().nullable(),
          previousOnChainState: z.nativeEnum(OnChainState).nullable(),
          newOnChainState: z.nativeEnum(OnChainState).nullable(),
          confirmations: z.number().nullable(),
        }),
      ),
      PaidFunds: z.array(
        z.object({
          amount: z.string(),
          unit: z.string(),
        }),
      ),
      WithdrawnForSeller: z.array(
        z.object({
          amount: z.string(),
          unit: z.string(),
        }),
      ),
      WithdrawnForBuyer: z.array(
        z.object({
          amount: z.string(),
          unit: z.string(),
        }),
      ),
      PaymentSource: z.object({
        id: z.string(),
        network: z.nativeEnum(Network),
        smartContractAddress: z.string(),
        policyId: z.string().nullable(),
      }),
>>>>>>> 157f0c15
      SellerWallet: z
        .object({
          id: z.string().describe('Unique identifier for the seller wallet'),
          walletVkey: z
            .string()
            .describe('Payment key hash of the seller wallet'),
        })
        .nullable()
        .describe('Seller wallet information. Null if not set'),
      SmartContractWallet: z
        .object({
          id: z
            .string()
            .describe('Unique identifier for the smart contract wallet'),
          walletVkey: z
            .string()
            .describe('Payment key hash of the smart contract wallet'),
          walletAddress: z
            .string()
            .describe('Cardano address of the smart contract wallet'),
        })
        .nullable()
        .describe(
          'Smart contract wallet (seller wallet) managing this purchase. Null if not set',
        ),
      metadata: z
        .string()
        .nullable()
        .describe(
          'Optional metadata stored with the purchase for additional context. Null if not provided',
        ),
    }),
  ),
});

export const queryPurchaseRequestGet = payAuthenticatedEndpointFactory.build({
  method: 'get',
  input: queryPurchaseRequestSchemaInput,
  output: queryPurchaseRequestSchemaOutput,
  handler: async ({
    input,
    options,
  }: {
    input: z.infer<typeof queryPurchaseRequestSchemaInput>;
    options: {
      id: string;
      permission: $Enums.Permission;
      networkLimit: $Enums.Network[];
      usageLimited: boolean;
    };
  }) => {
    await checkIsAllowedNetworkOrThrowUnauthorized(
      options.networkLimit,
      input.network,
      options.permission,
    );

    const result = await prisma.purchaseRequest.findMany({
      where: {
        PaymentSource: {
          deletedAt: null,
          network: input.network,
          smartContractAddress: input.filterSmartContractAddress ?? undefined,
        },
      },
      cursor: input.cursorId ? { id: input.cursorId } : undefined,
      take: input.limit,
      orderBy: { createdAt: 'desc' },
      include: {
        SellerWallet: true,
        SmartContractWallet: { where: { deletedAt: null } },
        PaidFunds: true,
        NextAction: true,
        PaymentSource: true,
        CurrentTransaction: true,
        WithdrawnForSeller: true,
        WithdrawnForBuyer: true,
        TransactionHistory: {
          orderBy: { createdAt: 'desc' },
          take: input.includeHistory == true ? undefined : 0,
        },
      },
    });
    if (result == null) {
      throw createHttpError(404, 'Purchase not found');
    }
    return {
      Purchases: result.map((purchase) => ({
        ...purchase,
        ...transformPurchaseGetTimestamps(purchase),
        ...transformPurchaseGetAmounts(purchase),
        CurrentTransaction: purchase.CurrentTransaction
          ? {
              ...purchase.CurrentTransaction,
              fees: purchase.CurrentTransaction.fees?.toString() ?? null,
            }
          : null,
        TransactionHistory: purchase.TransactionHistory.map((tx) => ({
          ...tx,
          fees: tx.fees?.toString() ?? null,
        })),
      })),
    };
  },
});

export const createPurchaseInitSchemaInput = z.object({
  blockchainIdentifier: z
    .string()
    .max(8000)
    .describe('The identifier of the purchase. Is provided by the seller'),
  network: z
    .nativeEnum(Network)
    .describe('The network the transaction will be made on'),
  inputHash: z
    .string()
    .max(250)
    .describe(
      'The hash of the input data of the purchase, should be sha256 hash of the input data, therefore needs to be in hex string format',
    ),
  sellerVkey: z
    .string()
    .max(250)
    .describe('The verification key of the seller'),
  agentIdentifier: z
    .string()
    .min(57)
    .max(250)
    .describe('The identifier of the agent that is being purchased'),
  Amounts: z
    .array(
      z.object({
        amount: z
          .string()
          .max(25)
          .describe(
            'Amount of the asset in smallest unit (e.g., lovelace for ADA)',
          ),
        unit: z
          .string()
          .max(150)
          .describe(
            'Asset policy id + asset name concatenated. Empty string for ADA/lovelace',
          ),
      }),
    )
    .max(7)
    .optional()
    .describe('The amounts to be paid for the purchase'),
  unlockTime: z
    .string()
    .describe(
      'The time after which the purchase will be unlocked. In unix time (number)',
    ),
  externalDisputeUnlockTime: z
    .string()
    .describe(
      'The time after which the purchase will be unlocked for external dispute. In unix time (number)',
    ),
  submitResultTime: z
    .string()
    .describe(
      'The time by which the result has to be submitted. In unix time (number)',
    ),
  payByTime: z
    .string()
    .describe(
      'The time after which the purchase has to be submitted to the smart contract',
    ),
  metadata: z
    .string()
    .optional()
    .describe('Metadata to be stored with the purchase request'),
  identifierFromPurchaser: z
    .string()
    .min(14)
    .max(26)
    .describe(
      'The nonce of the purchaser of the purchase, needs to be in hex format',
    ),
});

export const createPurchaseInitSchemaOutput = z.object({
  id: z.string().describe('Unique identifier for the purchase'),
  createdAt: z.date().describe('Timestamp when the purchase was created'),
  updatedAt: z.date().describe('Timestamp when the purchase was last updated'),
  blockchainIdentifier: z
    .string()
    .describe('Unique blockchain identifier for the purchase'),
  lastCheckedAt: z
    .date()
    .nullable()
    .describe(
      'Timestamp when the purchase was last checked on-chain. Null if never checked',
    ),
  payByTime: z
    .string()
    .nullable()
    .describe(
      'Unix timestamp (in milliseconds) by which the buyer must submit the payment transaction. Null if not set',
    ),
  submitResultTime: z
    .string()
    .describe(
      'Unix timestamp (in milliseconds) by which the seller must submit the result',
    ),
  unlockTime: z
    .string()
    .describe(
      'Unix timestamp (in milliseconds) after which funds can be unlocked if no disputes',
    ),
  externalDisputeUnlockTime: z
    .string()
    .describe(
      'Unix timestamp (in milliseconds) after which external dispute resolution can occur',
    ),
  requestedById: z
    .string()
    .describe('ID of the API key that created this purchase'),
  resultHash: z
    .string()
    .describe('SHA256 hash of the result submitted by the seller (hex string)'),
  inputHash: z
    .string()
    .describe('SHA256 hash of the input data for the purchase (hex string)'),
  onChainState: z
    .nativeEnum(OnChainState)
    .nullable()
    .describe(
      'Current state of the purchase on the blockchain. Null if not yet on-chain',
    ),
  NextAction: z
    .object({
      requestedAction: z
        .nativeEnum(PurchasingAction)
        .describe('Next action required for this purchase'),
      errorType: z
        .nativeEnum(PurchaseErrorType)
        .nullable()
        .describe('Type of error that occurred, if any'),
      errorNote: z
        .string()
        .nullable()
        .describe('Additional details about the error, if any'),
    })
    .describe('Next action required for this purchase'),
  CurrentTransaction: z
    .object({
<<<<<<< HEAD
      id: z.string().describe('Unique identifier for the transaction'),
      createdAt: z
        .date()
        .describe('Timestamp when the transaction was created'),
      updatedAt: z
        .date()
        .describe('Timestamp when the transaction was last updated'),
      txHash: z.string().describe('Cardano transaction hash'),
      status: z
        .nativeEnum(TransactionStatus)
        .describe('Current status of the transaction'),
    })
    .nullable()
    .describe(
      'Current active transaction for this purchase. Null if no transaction in progress',
    ),
=======
      id: z.string(),
      createdAt: z.date(),
      updatedAt: z.date(),
      txHash: z.string(),
      status: z.nativeEnum(TransactionStatus),
      fees: z.string().nullable(),
      blockHeight: z.number().nullable(),
      blockTime: z.number().nullable(),
      utxoCount: z.number().nullable(),
      withdrawalCount: z.number().nullable(),
      assetMintOrBurnCount: z.number().nullable(),
      redeemerCount: z.number().nullable(),
      validContract: z.boolean().nullable(),
      outputAmount: z.string().nullable(),
    })
    .nullable(),
  TransactionHistory: z
    .array(
      z.object({
        id: z.string(),
        createdAt: z.date(),
        updatedAt: z.date(),
        txHash: z.string(),
        status: z.nativeEnum(TransactionStatus),
        fees: z.string().nullable(),
        blockHeight: z.number().nullable(),
        blockTime: z.number().nullable(),
        utxoCount: z.number().nullable(),
        withdrawalCount: z.number().nullable(),
        assetMintOrBurnCount: z.number().nullable(),
        redeemerCount: z.number().nullable(),
        validContract: z.boolean().nullable(),
        outputAmount: z.string().nullable(),
      }),
    )
    .nullable(),
>>>>>>> 157f0c15
  PaidFunds: z.array(
    z.object({
      amount: z
        .string()
        .describe(
          'The quantity of the asset. Make sure to convert it from the underlying smallest unit (in case of decimals, multiply it by the decimal factor e.g. for 1 ADA = 10000000 lovelace)',
        ),
      unit: z
        .string()
        .describe(
          'Asset policy id + asset name concatenated. Uses an empty string for ADA/lovelace e.g (1000000 lovelace = 1 ADA)',
        ),
    }),
  ),
  WithdrawnForSeller: z
    .array(
      z.object({
        amount: z.string().describe('Amount of the asset withdrawn'),
        unit: z
          .string()
          .describe(
            'Asset policy id + asset name concatenated. Empty string for ADA/lovelace',
          ),
      }),
    )
    .describe('List of assets and amounts withdrawn for the seller'),
  WithdrawnForBuyer: z
    .array(
      z.object({
        amount: z.string().describe('Amount of the asset withdrawn'),
        unit: z
          .string()
          .describe(
            'Asset policy id + asset name concatenated. Empty string for ADA/lovelace',
          ),
      }),
    )
    .describe('List of assets and amounts withdrawn for the buyer (refunds)'),
  PaymentSource: z
    .object({
      id: z.string().describe('Unique identifier for the payment source'),
      network: z.nativeEnum(Network).describe('The Cardano network '),
      policyId: z
        .string()
        .nullable()
        .describe(
          'Policy ID for the agent registry NFTs. Null if not applicable',
        ),
      smartContractAddress: z
        .string()
        .describe('Address of the smart contract managing this purchase'),
    })
    .describe('Payment source configuration for this purchase'),
  SellerWallet: z
    .object({
      id: z.string().describe('Unique identifier for the seller wallet'),
      walletVkey: z.string().describe('Payment key hash of the seller wallet'),
    })
    .nullable()
    .describe('Seller wallet information. Null if not set'),
  SmartContractWallet: z
    .object({
      id: z
        .string()
        .describe('Unique identifier for the smart contract wallet'),
      walletVkey: z
        .string()
        .describe('Payment key hash of the smart contract wallet'),
      walletAddress: z
        .string()
        .describe('Cardano address of the smart contract wallet'),
    })
    .nullable()
    .describe(
      'Smart contract wallet (seller wallet) managing this purchase. Null if not set',
    ),
  metadata: z
    .string()
    .nullable()
    .describe(
      'Optional metadata stored with the purchase for additional context. Null if not provided',
    ),
});

export const createPurchaseInitPost = payAuthenticatedEndpointFactory.build({
  method: 'post',
  input: createPurchaseInitSchemaInput,
  output: createPurchaseInitSchemaOutput,
  handler: async ({
    input,
    options,
  }: {
    input: z.infer<typeof createPurchaseInitSchemaInput>;
    options: {
      id: string;
      permission: $Enums.Permission;
      networkLimit: $Enums.Network[];
      usageLimited: boolean;
    };
  }) => {
    const startTime = Date.now();
    try {
      await checkIsAllowedNetworkOrThrowUnauthorized(
        options.networkLimit,
        input.network,
        options.permission,
      );
      const existingPurchaseRequest = await prisma.purchaseRequest.findUnique({
        where: {
          blockchainIdentifier: input.blockchainIdentifier,
          PaymentSource: {
            deletedAt: null,
            network: input.network,
          },
        },
        include: {
          SellerWallet: true,
          SmartContractWallet: { where: { deletedAt: null } },
          PaymentSource: true,
          WithdrawnForBuyer: true,
          WithdrawnForSeller: true,
          PaidFunds: true,
          NextAction: true,
          CurrentTransaction: true,
        },
      });
      if (existingPurchaseRequest != null) {
        throw new HttpExistsError(
          'Purchase exists',
          existingPurchaseRequest.id,
          {
            ...existingPurchaseRequest,
            CurrentTransaction: existingPurchaseRequest.CurrentTransaction
              ? {
                  id: existingPurchaseRequest.CurrentTransaction.id,
                  createdAt:
                    existingPurchaseRequest.CurrentTransaction.createdAt,
                  updatedAt:
                    existingPurchaseRequest.CurrentTransaction.updatedAt,
                  txHash: existingPurchaseRequest.CurrentTransaction.txHash,
                  status: existingPurchaseRequest.CurrentTransaction.status,
                  fees:
                    existingPurchaseRequest.CurrentTransaction.fees?.toString() ??
                    null,
                  blockHeight:
                    existingPurchaseRequest.CurrentTransaction.blockHeight,
                  blockTime:
                    existingPurchaseRequest.CurrentTransaction.blockTime,
                  utxoCount:
                    existingPurchaseRequest.CurrentTransaction.utxoCount,
                  withdrawalCount:
                    existingPurchaseRequest.CurrentTransaction.withdrawalCount,
                  assetMintOrBurnCount:
                    existingPurchaseRequest.CurrentTransaction
                      .assetMintOrBurnCount,
                  redeemerCount:
                    existingPurchaseRequest.CurrentTransaction.redeemerCount,
                  validContract:
                    existingPurchaseRequest.CurrentTransaction.validContract,
                  outputAmount:
                    existingPurchaseRequest.CurrentTransaction.outputAmount,
                }
              : null,
            TransactionHistory: [],
            payByTime: existingPurchaseRequest.payByTime?.toString() ?? null,
            PaidFunds: (
              existingPurchaseRequest.PaidFunds as Array<{
                unit: string;
                amount: bigint;
              }>
            ).map((amount) => ({
              ...amount,
              amount: amount.amount.toString(),
            })),
            WithdrawnForSeller: (
              existingPurchaseRequest.WithdrawnForSeller as Array<{
                unit: string;
                amount: bigint;
              }>
            ).map((amount) => ({
              ...amount,
              amount: amount.amount.toString(),
            })),
            WithdrawnForBuyer: (
              existingPurchaseRequest.WithdrawnForBuyer as Array<{
                unit: string;
                amount: bigint;
              }>
            ).map((amount) => ({
              ...amount,
              amount: amount.amount.toString(),
            })),
            submitResultTime:
              existingPurchaseRequest.submitResultTime.toString(),
            unlockTime: existingPurchaseRequest.unlockTime.toString(),
            externalDisputeUnlockTime:
              existingPurchaseRequest.externalDisputeUnlockTime.toString(),
            cooldownTime: Number(existingPurchaseRequest.buyerCoolDownTime),
            cooldownTimeOtherParty: Number(
              existingPurchaseRequest.sellerCoolDownTime,
            ),
            collateralReturnLovelace:
              existingPurchaseRequest.collateralReturnLovelace?.toString() ??
              null,
            metadata: existingPurchaseRequest.metadata,
            buyerCoolDownTime:
              existingPurchaseRequest.buyerCoolDownTime.toString(),
            sellerCoolDownTime:
              existingPurchaseRequest.sellerCoolDownTime.toString(),
          },
        );
      }
      const policyId = input.agentIdentifier.substring(0, 56);

      const paymentSource = await prisma.paymentSource.findFirst({
        where: {
          policyId: policyId,
          network: input.network,
          deletedAt: null,
        },
        include: { PaymentSourceConfig: true },
      });
      const inputHash = input.inputHash;
      if (validateHexString(inputHash) == false) {
        recordBusinessEndpointError(
          '/api/v1/purchase',
          'POST',
          400,
          'Input hash is not a valid hex string',
          {
            network: input.network,
            field: 'inputHash',
            validation_type: 'invalid_hex_string',
          },
        );
        throw createHttpError(400, 'Input hash is not a valid hex string');
      }

      if (paymentSource == null) {
        recordBusinessEndpointError(
          '/api/v1/purchase',
          'POST',
          404,
          'No payment source found for agent identifiers policy id',
          {
            network: input.network,
            policy_id: policyId,
            agent_identifier: input.agentIdentifier,
            step: 'payment_source_lookup',
          },
        );
        throw createHttpError(
          404,
          'No payment source found for agent identifiers policy id',
        );
      }

      const wallets = await prisma.hotWallet.aggregate({
        where: {
          paymentSourceId: paymentSource.id,
          type: HotWalletType.Selling,
          deletedAt: null,
        },
        _count: true,
      });
      if (wallets._count === 0) {
        recordBusinessEndpointError(
          '/api/v1/purchase',
          'POST',
          404,
          'No valid purchasing wallets found',
          {
            network: input.network,
            payment_source_id: paymentSource.id,
            wallet_type: 'selling',
            step: 'wallet_lookup',
          },
        );
        throw createHttpError(404, 'No valid purchasing wallets found');
      }
      //require at least 3 hours between unlock time and the submit result time
      const additionalExternalDisputeUnlockTime = BigInt(1000 * 60 * 15);
      const submitResultTime = BigInt(input.submitResultTime);
      const payByTime = BigInt(input.payByTime);
      const unlockTime = BigInt(input.unlockTime);
      const externalDisputeUnlockTime = BigInt(input.externalDisputeUnlockTime);
      if (payByTime > submitResultTime - BigInt(1000 * 60 * 5)) {
        recordBusinessEndpointError(
          '/api/v1/purchase',
          'POST',
          400,
          'Pay by time must be before submit result time (min. 5 minutes)',
          {
            network: input.network,
            field: 'payByTime',
            validation_type: 'invalid_time_constraint',
            pay_by_time: payByTime.toString(),
            submit_result_time: submitResultTime.toString(),
          },
        );
        throw createHttpError(
          400,
          'Pay by time must be before submit result time (min. 5 minutes)',
        );
      }
      if (payByTime < BigInt(Date.now() - 1000 * 60 * 5)) {
        recordBusinessEndpointError(
          '/api/v1/purchase',
          'POST',
          400,
          'Pay by time must be in the future (max. 5 minutes)',
          {
            network: input.network,
            field: 'payByTime',
            validation_type: 'time_in_past',
            pay_by_time: payByTime.toString(),
            current_time: Date.now().toString(),
          },
        );
        throw createHttpError(
          400,
          'Pay by time must be in the future (max. 5 minutes)',
        );
      }

      if (
        externalDisputeUnlockTime <
        unlockTime + additionalExternalDisputeUnlockTime
      ) {
        throw createHttpError(
          400,
          'External dispute unlock time must be after unlock time (min. 15 minutes difference)',
        );
      }
      if (submitResultTime < BigInt(Date.now() + 1000 * 60 * 15)) {
        throw createHttpError(
          400,
          'Submit result time must be in the future (min. 15 minutes)',
        );
      }
      const offset = BigInt(1000 * 60 * 15);
      if (submitResultTime > unlockTime - offset) {
        throw createHttpError(
          400,
          'Submit result time must be before unlock time with at least 15 minutes difference',
        );
      }
      const provider = new BlockFrostAPI({
        projectId: paymentSource.PaymentSourceConfig.rpcProviderApiKey,
      });

      const assetId = input.agentIdentifier;
      const policyAsset = assetId.startsWith(policyId)
        ? assetId
        : policyId + assetId;
      const assetInWallet = await provider.assetsAddresses(policyAsset, {
        order: 'desc',
        count: 1,
      });

      if (assetInWallet.length == 0) {
        throw createHttpError(404, 'Agent identifier not found');
      }
      const addressOfAsset = assetInWallet[0].address;
      if (addressOfAsset == null) {
        throw createHttpError(404, 'Agent identifier not found');
      }

      const vKey = resolvePaymentKeyHash(addressOfAsset);
      if (vKey != input.sellerVkey) {
        throw createHttpError(400, 'Invalid seller vkey');
      }

      const assetInfo = await provider.assetsById(assetId);
      if (!assetInfo.onchain_metadata) {
        throw createHttpError(404, 'Agent identifier not found');
      }
      const parsedMetadata = metadataSchema.safeParse(
        assetInfo.onchain_metadata,
      );

      if (!parsedMetadata.success || !parsedMetadata.data) {
        const error = parsedMetadata.error;
        logger.error('Error parsing metadata', { error });
        throw createHttpError(
          404,
          'Agent identifier metadata invalid or unsupported',
        );
      }

      const pricing = parsedMetadata.data.agentPricing;
      if (pricing.pricingType != PricingType.Fixed) {
        throw createHttpError(
          400,
          'Agent identifier pricing type not supported',
        );
      }
      const amounts = pricing.fixedPricing;

      const agentIdentifierAmountsMap = new Map<string, bigint>();
      for (const amount of amounts) {
        const unit =
          metadataToString(amount.unit)!.toLowerCase() == ''
            ? ''
            : metadataToString(amount.unit)!;
        if (agentIdentifierAmountsMap.has(unit)) {
          agentIdentifierAmountsMap.set(
            unit,
            agentIdentifierAmountsMap.get(unit)! + BigInt(amount.amount),
          );
        } else {
          agentIdentifierAmountsMap.set(unit, BigInt(amount.amount));
        }
      }
      //for fixed pricing, the amounts must not be provided
      if (input.Amounts != undefined) {
        throw createHttpError(
          400,
          'Agent identifier amounts must not be provided for fixed pricing',
        );
      }
      const decoded = decodeBlockchainIdentifier(input.blockchainIdentifier);
      if (decoded == null) {
        throw createHttpError(
          400,
          'Invalid blockchain identifier, format invalid',
        );
      }
      const purchaserId = decoded.purchaserId;
      const sellerId = decoded.sellerId;
      const signature = decoded.signature;
      const key = decoded.key;

      if (purchaserId != input.identifierFromPurchaser) {
        throw createHttpError(
          400,
          'Invalid blockchain identifier, purchaser id mismatch',
        );
      }
      if (validateHexString(purchaserId) == false) {
        throw createHttpError(
          400,
          'Purchaser identifier is not a valid hex string',
        );
      }
      if (validateHexString(sellerId) == false) {
        throw createHttpError(
          400,
          'Seller identifier is not a valid hex string',
        );
      }
      if (decoded.agentIdentifier != input.agentIdentifier) {
        throw createHttpError(
          400,
          'Invalid blockchain identifier, agent identifier mismatch',
        );
      }

      const cosePublicKey = getPublicKeyFromCoseKey(key);
      if (cosePublicKey == null) {
        throw createHttpError(
          400,
          'Invalid blockchain identifier, key not found',
        );
      }
      const publicKeyHash = cosePublicKey.hash();
      if (publicKeyHash.hex() != input.sellerVkey) {
        throw createHttpError(
          400,
          'Invalid blockchain identifier, key does not match',
        );
      }

      const reconstructedBlockchainIdentifier = {
        inputHash: input.inputHash,
        agentIdentifier: input.agentIdentifier,
        purchaserIdentifier: purchaserId,
        sellerIdentifier: sellerId,
        //RequestedFunds: is null for fixed pricing
        RequestedFunds: null,
        payByTime: input.payByTime,
        submitResultTime: input.submitResultTime,
        unlockTime: unlockTime.toString(),
        externalDisputeUnlockTime: externalDisputeUnlockTime.toString(),
        sellerAddress: addressOfAsset,
      };

      const hashedBlockchainIdentifier = generateSHA256Hash(
        stringify(reconstructedBlockchainIdentifier),
      );

      const identifierIsSignedCorrectly = await checkSignature(
        hashedBlockchainIdentifier,
        {
          signature: signature,
          key: key,
        },
      );
      if (!identifierIsSignedCorrectly) {
        throw createHttpError(
          400,
          'Invalid blockchain identifier, signature invalid',
        );
      }
      const smartContractAddress = paymentSource.smartContractAddress;

      const initialPurchaseRequest = await handlePurchaseCreditInit({
        id: options.id,
        cost: Array.from(agentIdentifierAmountsMap.entries()).map(
          ([unit, amount]) => {
            if (unit.toLowerCase() == 'lovelace') {
              return { amount: amount, unit: '' };
            } else {
              return { amount: amount, unit: unit };
            }
          },
        ),
        metadata: input.metadata,
        network: input.network,
        blockchainIdentifier: input.blockchainIdentifier,
        contractAddress: smartContractAddress,
        sellerVkey: input.sellerVkey,
        sellerAddress: addressOfAsset,
        payByTime: payByTime,
        submitResultTime: submitResultTime,
        unlockTime: unlockTime,
        externalDisputeUnlockTime: externalDisputeUnlockTime,
        inputHash: input.inputHash,
      });

      const result = {
        ...initialPurchaseRequest,
        CurrentTransaction: initialPurchaseRequest.CurrentTransaction
          ? {
              id: initialPurchaseRequest.CurrentTransaction.id,
              createdAt: initialPurchaseRequest.CurrentTransaction.createdAt,
              updatedAt: initialPurchaseRequest.CurrentTransaction.updatedAt,
              txHash: initialPurchaseRequest.CurrentTransaction.txHash,
              status: initialPurchaseRequest.CurrentTransaction.status,
              fees:
                initialPurchaseRequest.CurrentTransaction.fees?.toString() ??
                null,
              blockHeight:
                initialPurchaseRequest.CurrentTransaction.blockHeight,
              blockTime: initialPurchaseRequest.CurrentTransaction.blockTime,
              utxoCount: initialPurchaseRequest.CurrentTransaction.utxoCount,
              withdrawalCount:
                initialPurchaseRequest.CurrentTransaction.withdrawalCount,
              assetMintOrBurnCount:
                initialPurchaseRequest.CurrentTransaction.assetMintOrBurnCount,
              redeemerCount:
                initialPurchaseRequest.CurrentTransaction.redeemerCount,
              validContract:
                initialPurchaseRequest.CurrentTransaction.validContract,
              outputAmount:
                initialPurchaseRequest.CurrentTransaction.outputAmount,
            }
          : null,
        TransactionHistory: [],
        payByTime: initialPurchaseRequest.payByTime?.toString() ?? null,
        PaidFunds: (
          initialPurchaseRequest.PaidFunds as Array<{
            unit: string;
            amount: bigint;
          }>
        ).map((amount) => ({
          ...amount,
          amount: amount.amount.toString(),
        })),
        WithdrawnForSeller: (
          initialPurchaseRequest.WithdrawnForSeller as Array<{
            unit: string;
            amount: bigint;
          }>
        ).map((amount) => ({
          ...amount,
          amount: amount.amount.toString(),
        })),
        WithdrawnForBuyer: (
          initialPurchaseRequest.WithdrawnForBuyer as Array<{
            unit: string;
            amount: bigint;
          }>
        ).map((amount) => ({
          ...amount,
          amount: amount.amount.toString(),
        })),
        submitResultTime: initialPurchaseRequest.submitResultTime.toString(),
        unlockTime: initialPurchaseRequest.unlockTime.toString(),
        externalDisputeUnlockTime:
          initialPurchaseRequest.externalDisputeUnlockTime.toString(),
      };

      return result;
    } catch (error: unknown) {
      // Record the business-specific error with context
      const errorInstance =
        error instanceof Error ? error : new Error(String(error));
      const statusCode =
        (errorInstance as { statusCode?: number; status?: number })
          .statusCode ||
        (errorInstance as { statusCode?: number; status?: number }).status ||
        500;
      recordBusinessEndpointError(
        '/api/v1/purchase',
        'POST',
        statusCode,
        errorInstance,
        {
          network: input.network,
          user_id: options.id,
          agent_identifier: input.agentIdentifier,
          duration: Date.now() - startTime,
          step: 'purchase_processing',
        },
      );

      throw error;
    }
  },
});<|MERGE_RESOLUTION|>--- conflicted
+++ resolved
@@ -152,7 +152,6 @@
         .describe('Next action required for this purchase'),
       CurrentTransaction: z
         .object({
-<<<<<<< HEAD
           id: z.string().describe('Unique identifier for the transaction'),
           createdAt: z
             .date()
@@ -164,24 +163,28 @@
           status: z
             .nativeEnum(TransactionStatus)
             .describe('Current status of the transaction'),
+          fees: z.string().nullable().describe('Fees of the transaction'),
+          blockHeight: z
+            .number()
+            .nullable()
+            .describe('Block height of the transaction'),
+          blockTime: z
+            .number()
+            .nullable()
+            .describe('Block time of the transaction'),
           previousOnChainState: z
             .nativeEnum(OnChainState)
             .nullable()
-            .describe(
-              'Previous on-chain state before this transaction. Null if not applicable',
-            ),
+            .describe('Previous on-chain state before this transaction'),
+
           newOnChainState: z
             .nativeEnum(OnChainState)
             .nullable()
-            .describe(
-              'New on-chain state after this transaction. Null if not applicable',
-            ),
+            .describe('New on-chain state of this transaction'),
           confirmations: z
             .number()
             .nullable()
-            .describe(
-              'Number of block confirmations for this transaction. Null if not yet confirmed',
-            ),
+            .describe('Number of block confirmations for this transaction'),
         })
         .nullable()
         .describe(
@@ -201,123 +204,30 @@
             status: z
               .nativeEnum(TransactionStatus)
               .describe('Current status of the transaction'),
+            fees: z.string().nullable().describe('Fees of the transaction'),
+            blockHeight: z
+              .number()
+              .nullable()
+              .describe('Block height of the transaction'),
+            blockTime: z
+              .number()
+              .nullable()
+              .describe('Block time of the transaction'),
             previousOnChainState: z
               .nativeEnum(OnChainState)
               .nullable()
-              .describe(
-                'Previous on-chain state before this transaction. Null if not applicable',
-              ),
+              .describe('Previous on-chain state before this transaction'),
             newOnChainState: z
               .nativeEnum(OnChainState)
               .nullable()
-              .describe(
-                'New on-chain state after this transaction. Null if not applicable',
-              ),
+              .describe('New on-chain state of this transaction'),
             confirmations: z
               .number()
               .nullable()
-              .describe(
-                'Number of block confirmations for this transaction. Null if not yet confirmed',
-              ),
+              .describe('Number of block confirmations for this transaction'),
           }),
         )
-        .describe(
-          'Historical list of all transactions for this purchase. Empty if includeHistory is false',
-        ),
-      PaidFunds: z
-        .array(
-          z.object({
-            amount: z.string().describe('Amount of the asset paid'),
-            unit: z
-              .string()
-              .describe(
-                'Asset policy id + asset name concatenated. Empty string for ADA/lovelace',
-              ),
-          }),
-        )
-        .describe('List of assets and amounts paid by the buyer'),
-      WithdrawnForSeller: z
-        .array(
-          z.object({
-            amount: z.string().describe('Amount of the asset withdrawn'),
-            unit: z
-              .string()
-              .describe(
-                'Asset policy id + asset name concatenated. Empty string for ADA/lovelace',
-              ),
-          }),
-        )
-        .describe('List of assets and amounts withdrawn for the seller'),
-      WithdrawnForBuyer: z
-        .array(
-          z.object({
-            amount: z.string().describe('Amount of the asset withdrawn'),
-            unit: z
-              .string()
-              .describe(
-                'Asset policy id + asset name concatenated. Empty string for ADA/lovelace',
-              ),
-          }),
-        )
-        .describe(
-          'List of assets and amounts withdrawn for the buyer (refunds)',
-        ),
-      PaymentSource: z
-        .object({
-          id: z.string().describe('Unique identifier for the payment source'),
-          network: z.nativeEnum(Network).describe('The Cardano network '),
-          smartContractAddress: z
-            .string()
-            .describe('Address of the smart contract managing this purchase'),
-          policyId: z
-            .string()
-            .nullable()
-            .describe(
-              'Policy ID for the agent registry NFTs. Null if not applicable',
-            ),
-        })
-        .describe('Payment source configuration for this purchase'),
-=======
-          id: z.string(),
-          createdAt: z.date(),
-          updatedAt: z.date(),
-          txHash: z.string(),
-          status: z.nativeEnum(TransactionStatus),
-          fees: z.string().nullable(),
-          blockHeight: z.number().nullable(),
-          blockTime: z.number().nullable(),
-          utxoCount: z.number().nullable(),
-          withdrawalCount: z.number().nullable(),
-          assetMintOrBurnCount: z.number().nullable(),
-          redeemerCount: z.number().nullable(),
-          validContract: z.boolean().nullable(),
-          outputAmount: z.string().nullable(),
-          previousOnChainState: z.nativeEnum(OnChainState).nullable(),
-          newOnChainState: z.nativeEnum(OnChainState).nullable(),
-          confirmations: z.number().nullable(),
-        })
-        .nullable(),
-      TransactionHistory: z.array(
-        z.object({
-          id: z.string(),
-          createdAt: z.date(),
-          updatedAt: z.date(),
-          txHash: z.string(),
-          status: z.nativeEnum(TransactionStatus),
-          fees: z.string().nullable(),
-          blockHeight: z.number().nullable(),
-          blockTime: z.number().nullable(),
-          utxoCount: z.number().nullable(),
-          withdrawalCount: z.number().nullable(),
-          assetMintOrBurnCount: z.number().nullable(),
-          redeemerCount: z.number().nullable(),
-          validContract: z.boolean().nullable(),
-          outputAmount: z.string().nullable(),
-          previousOnChainState: z.nativeEnum(OnChainState).nullable(),
-          newOnChainState: z.nativeEnum(OnChainState).nullable(),
-          confirmations: z.number().nullable(),
-        }),
-      ),
+        .describe('Historical list of all transactions for this purchase'),
       PaidFunds: z.array(
         z.object({
           amount: z.string(),
@@ -342,7 +252,6 @@
         smartContractAddress: z.string(),
         policyId: z.string().nullable(),
       }),
->>>>>>> 157f0c15
       SellerWallet: z
         .object({
           id: z.string().describe('Unique identifier for the seller wallet'),
@@ -591,7 +500,6 @@
     .describe('Next action required for this purchase'),
   CurrentTransaction: z
     .object({
-<<<<<<< HEAD
       id: z.string().describe('Unique identifier for the transaction'),
       createdAt: z
         .date()
@@ -603,49 +511,43 @@
       status: z
         .nativeEnum(TransactionStatus)
         .describe('Current status of the transaction'),
-    })
-    .nullable()
-    .describe(
-      'Current active transaction for this purchase. Null if no transaction in progress',
-    ),
-=======
-      id: z.string(),
-      createdAt: z.date(),
-      updatedAt: z.date(),
-      txHash: z.string(),
-      status: z.nativeEnum(TransactionStatus),
-      fees: z.string().nullable(),
-      blockHeight: z.number().nullable(),
-      blockTime: z.number().nullable(),
-      utxoCount: z.number().nullable(),
-      withdrawalCount: z.number().nullable(),
-      assetMintOrBurnCount: z.number().nullable(),
-      redeemerCount: z.number().nullable(),
-      validContract: z.boolean().nullable(),
-      outputAmount: z.string().nullable(),
+      fees: z.string().nullable().describe('Fees of the transaction'),
+      blockHeight: z
+        .number()
+        .nullable()
+        .describe('Block height of the transaction'),
+      blockTime: z
+        .number()
+        .nullable()
+        .describe('Block time of the transaction'),
     })
     .nullable(),
   TransactionHistory: z
     .array(
       z.object({
-        id: z.string(),
-        createdAt: z.date(),
-        updatedAt: z.date(),
-        txHash: z.string(),
-        status: z.nativeEnum(TransactionStatus),
-        fees: z.string().nullable(),
-        blockHeight: z.number().nullable(),
-        blockTime: z.number().nullable(),
-        utxoCount: z.number().nullable(),
-        withdrawalCount: z.number().nullable(),
-        assetMintOrBurnCount: z.number().nullable(),
-        redeemerCount: z.number().nullable(),
-        validContract: z.boolean().nullable(),
-        outputAmount: z.string().nullable(),
+        id: z.string().describe('Unique identifier for the transaction'),
+        createdAt: z
+          .date()
+          .describe('Timestamp when the transaction was created'),
+        updatedAt: z
+          .date()
+          .describe('Timestamp when the transaction was last updated'),
+        txHash: z.string().describe('Cardano transaction hash'),
+        status: z
+          .nativeEnum(TransactionStatus)
+          .describe('Current status of the transaction'),
+        fees: z.string().nullable().describe('Fees of the transaction'),
+        blockHeight: z
+          .number()
+          .nullable()
+          .describe('Block height of the transaction'),
+        blockTime: z
+          .number()
+          .nullable()
+          .describe('Block time of the transaction'),
       }),
     )
     .nullable(),
->>>>>>> 157f0c15
   PaidFunds: z.array(
     z.object({
       amount: z
