import { z } from 'zod';
import {
  HotWalletType,
  Network,
  PaymentType,
  PurchasingAction,
  TransactionStatus,
  PurchaseErrorType,
  OnChainState,
  PricingType,
  $Enums,
} from '@prisma/client';
import { prisma } from '@/utils/db';
import createHttpError from 'http-errors';
import { payAuthenticatedEndpointFactory } from '@/utils/security/auth/pay-authenticated';
import { checkIsAllowedNetworkOrThrowUnauthorized } from '@/utils/middleware/auth-middleware';
import { checkSignature, resolvePaymentKeyHash } from '@meshsdk/core';
import { BlockFrostAPI } from '@blockfrost/blockfrost-js';
import { logger } from '@/utils/logger';
import { metadataSchema } from '../registry/wallet';
import { metadataToString } from '@/utils/converter/metadata-string-convert';
import { handlePurchaseCreditInit } from '@/services/token-credit';
import stringify from 'canonical-json';
import { getPublicKeyFromCoseKey } from '@/utils/converter/public-key-convert';
import { generateHash } from '@/utils/crypto';
import { validateHexString } from '@/utils/generator/contract-generator';
import { decodeBlockchainIdentifier } from '@/utils/generator/blockchain-identifier-generator';
import { HttpExistsError } from '@/utils/errors/http-exists-error';
import { recordBusinessEndpointError } from '@/utils/metrics';

export const queryPurchaseRequestSchemaInput = z.object({
  limit: z
    .number({ coerce: true })
    .min(1)
    .max(100)
    .default(10)
    .describe('The number of purchases to return'),
  cursorId: z
    .string()
    .optional()
    .describe(
      'Used to paginate through the purchases. If this is provided, cursorId is required',
    ),
  network: z
    .nativeEnum(Network)
    .describe('The network the purchases were made on'),
  filterSmartContractAddress: z
    .string()
    .optional()
    .nullable()
    .describe('The smart contract address of the payment source'),

  includeHistory: z
    .string()
    .optional()
    .transform((val) => val?.toLowerCase() == 'true')
    .default('false')
    .describe(
      'Whether to include the full transaction and status history of the purchases',
    ),
});

export const queryPurchaseRequestSchemaOutput = z.object({
  Purchases: z.array(
    z.object({
      id: z.string(),
      createdAt: z.date(),
      updatedAt: z.date(),
      blockchainIdentifier: z.string(),
      lastCheckedAt: z.date().nullable(),
      payByTime: z.string().nullable(),
      submitResultTime: z.string(),
      unlockTime: z.string(),
      externalDisputeUnlockTime: z.string(),
      requestedById: z.string(),
      onChainState: z.nativeEnum(OnChainState).nullable(),
      collateralReturnLovelace: z.string().nullable(),
      cooldownTime: z.number(),
      cooldownTimeOtherParty: z.number(),
      inputHash: z.string(),
      resultHash: z.string(),
      NextAction: z.object({
        inputHash: z.string(),
        requestedAction: z.nativeEnum(PurchasingAction),
        errorType: z.nativeEnum(PurchaseErrorType).nullable(),
        errorNote: z.string().nullable(),
      }),
      CurrentTransaction: z
        .object({
          id: z.string(),
          createdAt: z.date(),
          updatedAt: z.date(),
          txHash: z.string(),
          status: z.nativeEnum(TransactionStatus),
        })
        .nullable(),
      TransactionHistory: z.array(
        z.object({
          id: z.string(),
          createdAt: z.date(),
          updatedAt: z.date(),
          txHash: z.string(),
          status: z.nativeEnum(TransactionStatus),
        }),
      ),
      PaidFunds: z.array(
        z.object({
          amount: z.string(),
          unit: z.string(),
        }),
      ),
      WithdrawnForSeller: z.array(
        z.object({
          amount: z.string(),
          unit: z.string(),
        }),
      ),
      WithdrawnForBuyer: z.array(
        z.object({
          amount: z.string(),
          unit: z.string(),
        }),
      ),
      PaymentSource: z.object({
        id: z.string(),
        network: z.nativeEnum(Network),
        smartContractAddress: z.string(),
        policyId: z.string().nullable(),
        paymentType: z.nativeEnum(PaymentType),
      }),
      SellerWallet: z
        .object({
          id: z.string(),
          walletVkey: z.string(),
        })
        .nullable(),
      SmartContractWallet: z
        .object({
          id: z.string(),
          walletVkey: z.string(),
          walletAddress: z.string(),
        })
        .nullable(),
      metadata: z.string().nullable(),
    }),
  ),
});

export const queryPurchaseRequestGet = payAuthenticatedEndpointFactory.build({
  method: 'get',
  input: queryPurchaseRequestSchemaInput,
  output: queryPurchaseRequestSchemaOutput,
  handler: async ({
    input,
    options,
  }: {
    input: z.infer<typeof queryPurchaseRequestSchemaInput>;
    options: {
      id: string;
      permission: $Enums.Permission;
      networkLimit: $Enums.Network[];
      usageLimited: boolean;
    };
  }) => {
    await checkIsAllowedNetworkOrThrowUnauthorized(
      options.networkLimit,
      input.network,
      options.permission,
    );

    const result = await prisma.purchaseRequest.findMany({
      where: {
        PaymentSource: {
          deletedAt: null,
          network: input.network,
          smartContractAddress: input.filterSmartContractAddress ?? undefined,
        },
      },
      cursor: input.cursorId ? { id: input.cursorId } : undefined,
      take: input.limit,
      orderBy: { createdAt: 'desc' },
      include: {
        SellerWallet: true,
        SmartContractWallet: { where: { deletedAt: null } },
        PaidFunds: true,
        NextAction: true,
        PaymentSource: true,
        CurrentTransaction: true,
        WithdrawnForSeller: true,
        WithdrawnForBuyer: true,
        TransactionHistory: {
          orderBy: { createdAt: 'desc' },
          take: input.includeHistory == true ? undefined : 0,
        },
      },
    });
    if (result == null) {
      throw createHttpError(404, 'Purchase not found');
    }
    return {
      Purchases: result.map((purchase) => ({
        ...purchase,
        PaidFunds: (
          purchase.PaidFunds as Array<{ unit: string; amount: bigint }>
        ).map((amount) => ({
          ...amount,
          amount: amount.amount.toString(),
        })),
        WithdrawnForSeller: (
          purchase.WithdrawnForSeller as Array<{ unit: string; amount: bigint }>
        ).map((amount) => ({
          unit: amount.unit,
          amount: amount.amount.toString(),
        })),
        WithdrawnForBuyer: (
          purchase.WithdrawnForBuyer as Array<{ unit: string; amount: bigint }>
        ).map((amount) => ({
          unit: amount.unit,
          amount: amount.amount.toString(),
        })),
        collateralReturnLovelace:
          purchase.collateralReturnLovelace?.toString() ?? null,
        payByTime: purchase.payByTime?.toString() ?? null,
        submitResultTime: purchase.submitResultTime.toString(),
        unlockTime: purchase.unlockTime.toString(),
        externalDisputeUnlockTime:
          purchase.externalDisputeUnlockTime.toString(),
        cooldownTime: Number(purchase.buyerCoolDownTime),
        cooldownTimeOtherParty: Number(purchase.sellerCoolDownTime),
      })),
    };
  },
});

export const createPurchaseInitSchemaInput = z.object({
  blockchainIdentifier: z
    .string()
    .max(8000)
    .describe('The identifier of the purchase. Is provided by the seller'),
  network: z
    .nativeEnum(Network)
    .describe('The network the transaction will be made on'),
  inputHash: z
    .string()
    .max(250)
    .describe(
      'The hash of the input data of the purchase, should be sha256 hash of the input data, therefore needs to be in hex string format',
    ),
  sellerVkey: z
    .string()
    .max(250)
    .describe('The verification key of the seller'),
  agentIdentifier: z
    .string()
    .min(57)
    .max(250)
    .describe('The identifier of the agent that is being purchased'),
  Amounts: z
    .array(z.object({ amount: z.string().max(25), unit: z.string().max(150) }))
    .max(7)
    .optional()
    .describe('The amounts to be paid for the purchase'),
  paymentType: z
    .nativeEnum(PaymentType)
    .describe('The payment type of smart contract used'),
  unlockTime: z
    .string()
    .describe(
      'The time after which the purchase will be unlocked. In unix time (number)',
    ),
  externalDisputeUnlockTime: z
    .string()
    .describe(
      'The time after which the purchase will be unlocked for external dispute. In unix time (number)',
    ),
  submitResultTime: z
    .string()
    .describe(
      'The time by which the result has to be submitted. In unix time (number)',
    ),
  payByTime: z
    .string()
    .describe(
      'The time after which the purchase has to be submitted to the smart contract',
    ),
  metadata: z
    .string()
    .optional()
    .describe('Metadata to be stored with the purchase request'),
  identifierFromPurchaser: z
    .string()
    .min(14)
    .max(26)
    .describe(
      'The nonce of the purchaser of the purchase, needs to be in hex format',
    ),
});

export const createPurchaseInitSchemaOutput = z.object({
  id: z.string(),
  createdAt: z.date(),
  updatedAt: z.date(),
  blockchainIdentifier: z.string(),
  lastCheckedAt: z.date().nullable(),
  payByTime: z.string().nullable(),
  submitResultTime: z.string(),
  unlockTime: z.string(),
  externalDisputeUnlockTime: z.string(),
  requestedById: z.string(),
  resultHash: z.string(),
  inputHash: z.string(),
  onChainState: z.nativeEnum(OnChainState).nullable(),
  NextAction: z.object({
    requestedAction: z.nativeEnum(PurchasingAction),
    errorType: z.nativeEnum(PurchaseErrorType).nullable(),
    errorNote: z.string().nullable(),
  }),
  CurrentTransaction: z
    .object({
      id: z.string(),
      createdAt: z.date(),
      updatedAt: z.date(),
      txHash: z.string(),
      status: z.nativeEnum(TransactionStatus),
    })
    .nullable(),
  PaidFunds: z.array(
    z.object({
      amount: z.string(),
      unit: z.string(),
    }),
  ),
  WithdrawnForSeller: z.array(
    z.object({
      amount: z.string(),
      unit: z.string(),
    }),
  ),
  WithdrawnForBuyer: z.array(
    z.object({
      amount: z.string(),
      unit: z.string(),
    }),
  ),
  PaymentSource: z.object({
    id: z.string(),
    network: z.nativeEnum(Network),
    policyId: z.string().nullable(),
    smartContractAddress: z.string(),
    paymentType: z.nativeEnum(PaymentType),
  }),
  SellerWallet: z
    .object({
      id: z.string(),
      walletVkey: z.string(),
    })
    .nullable(),
  SmartContractWallet: z
    .object({
      id: z.string(),
      walletVkey: z.string(),
      walletAddress: z.string(),
    })
    .nullable(),
  metadata: z.string().nullable(),
});

export const createPurchaseInitPost = payAuthenticatedEndpointFactory.build({
  method: 'post',
  input: createPurchaseInitSchemaInput,
  output: createPurchaseInitSchemaOutput,
  handler: async ({
    input,
    options,
  }: {
    input: z.infer<typeof createPurchaseInitSchemaInput>;
    options: {
      id: string;
      permission: $Enums.Permission;
      networkLimit: $Enums.Network[];
      usageLimited: boolean;
    };
  }) => {
    const startTime = Date.now();
    try {
      await checkIsAllowedNetworkOrThrowUnauthorized(
        options.networkLimit,
        input.network,
        options.permission,
      );
      const existingPurchaseRequest = await prisma.purchaseRequest.findUnique({
        where: {
          blockchainIdentifier: input.blockchainIdentifier,
          PaymentSource: {
            deletedAt: null,
            network: input.network,
          },
        },
        include: {
          SellerWallet: true,
          SmartContractWallet: { where: { deletedAt: null } },
          PaymentSource: true,
          WithdrawnForBuyer: true,
          WithdrawnForSeller: true,
          PaidFunds: true,
          NextAction: true,
          CurrentTransaction: true,
        },
      });
      if (existingPurchaseRequest != null) {
        throw new HttpExistsError(
          'Purchase exists',
          existingPurchaseRequest.id,
          {
            ...existingPurchaseRequest,
            payByTime: existingPurchaseRequest.payByTime?.toString() ?? null,
            PaidFunds: (
              existingPurchaseRequest.PaidFunds as Array<{
                unit: string;
                amount: bigint;
              }>
            ).map((amount) => ({
              ...amount,
              amount: amount.amount.toString(),
            })),
            WithdrawnForSeller: (
              existingPurchaseRequest.WithdrawnForSeller as Array<{
                unit: string;
                amount: bigint;
              }>
            ).map((amount) => ({
              ...amount,
              amount: amount.amount.toString(),
            })),
            WithdrawnForBuyer: (
              existingPurchaseRequest.WithdrawnForBuyer as Array<{
                unit: string;
                amount: bigint;
              }>
            ).map((amount) => ({
              ...amount,
              amount: amount.amount.toString(),
            })),
            submitResultTime:
              existingPurchaseRequest.submitResultTime.toString(),
            unlockTime: existingPurchaseRequest.unlockTime.toString(),
            externalDisputeUnlockTime:
              existingPurchaseRequest.externalDisputeUnlockTime.toString(),
            cooldownTime: Number(existingPurchaseRequest.buyerCoolDownTime),
            cooldownTimeOtherParty: Number(
              existingPurchaseRequest.sellerCoolDownTime,
            ),
            collateralReturnLovelace:
              existingPurchaseRequest.collateralReturnLovelace?.toString() ??
              null,
            metadata: existingPurchaseRequest.metadata,
            buyerCoolDownTime:
              existingPurchaseRequest.buyerCoolDownTime.toString(),
            sellerCoolDownTime:
              existingPurchaseRequest.sellerCoolDownTime.toString(),
          },
        );
      }
      const policyId = input.agentIdentifier.substring(0, 56);

      const paymentSource = await prisma.paymentSource.findFirst({
        where: {
          policyId: policyId,
          network: input.network,
          deletedAt: null,
        },
        include: { PaymentSourceConfig: true },
      });
      const inputHash = input.inputHash;
      if (validateHexString(inputHash) == false) {
        recordBusinessEndpointError(
          '/api/v1/purchase',
          'POST',
          400,
          'Input hash is not a valid hex string',
          {
            network: input.network,
            field: 'inputHash',
            validation_type: 'invalid_hex_string',
          },
        );
        throw createHttpError(400, 'Input hash is not a valid hex string');
      }

      if (paymentSource == null) {
        recordBusinessEndpointError(
          '/api/v1/purchase',
          'POST',
          404,
          'No payment source found for agent identifiers policy id',
          {
            network: input.network,
            policy_id: policyId,
            agent_identifier: input.agentIdentifier,
            step: 'payment_source_lookup',
          },
        );
        throw createHttpError(
          404,
          'No payment source found for agent identifiers policy id',
        );
      }

      const wallets = await prisma.hotWallet.aggregate({
        where: {
          paymentSourceId: paymentSource.id,
          type: HotWalletType.Selling,
          deletedAt: null,
        },
        _count: true,
      });
      if (wallets._count === 0) {
        recordBusinessEndpointError(
          '/api/v1/purchase',
          'POST',
          404,
          'No valid purchasing wallets found',
          {
            network: input.network,
            payment_source_id: paymentSource.id,
            wallet_type: 'selling',
            step: 'wallet_lookup',
          },
        );
        throw createHttpError(404, 'No valid purchasing wallets found');
      }
      //require at least 3 hours between unlock time and the submit result time
      const additionalExternalDisputeUnlockTime = BigInt(1000 * 60 * 15);
      const submitResultTime = BigInt(input.submitResultTime);
      const payByTime = BigInt(input.payByTime);
      const unlockTime = BigInt(input.unlockTime);
      const externalDisputeUnlockTime = BigInt(input.externalDisputeUnlockTime);
      if (payByTime > submitResultTime - BigInt(1000 * 60 * 5)) {
        recordBusinessEndpointError(
          '/api/v1/purchase',
          'POST',
          400,
          'Pay by time must be before submit result time (min. 5 minutes)',
          {
            network: input.network,
            field: 'payByTime',
            validation_type: 'invalid_time_constraint',
            pay_by_time: payByTime.toString(),
            submit_result_time: submitResultTime.toString(),
          },
        );
        throw createHttpError(
          400,
          'Pay by time must be before submit result time (min. 5 minutes)',
        );
      }
      if (payByTime < BigInt(Date.now() - 1000 * 60 * 5)) {
        recordBusinessEndpointError(
          '/api/v1/purchase',
          'POST',
          400,
          'Pay by time must be in the future (max. 5 minutes)',
          {
            network: input.network,
            field: 'payByTime',
            validation_type: 'time_in_past',
            pay_by_time: payByTime.toString(),
            current_time: Date.now().toString(),
          },
        );
        throw createHttpError(
          400,
          'Pay by time must be in the future (max. 5 minutes)',
        );
      }

      if (
        externalDisputeUnlockTime <
        unlockTime + additionalExternalDisputeUnlockTime
      ) {
        throw createHttpError(
          400,
          'External dispute unlock time must be after unlock time (min. 15 minutes difference)',
        );
      }
      if (submitResultTime < BigInt(Date.now() + 1000 * 60 * 15)) {
        throw createHttpError(
          400,
          'Submit result time must be in the future (min. 15 minutes)',
        );
      }
      const offset = BigInt(1000 * 60 * 15);
      if (submitResultTime > unlockTime - offset) {
        throw createHttpError(
          400,
          'Submit result time must be before unlock time with at least 15 minutes difference',
        );
      }
      const provider = new BlockFrostAPI({
        projectId: paymentSource.PaymentSourceConfig.rpcProviderApiKey,
      });

      const assetId = input.agentIdentifier;
      const policyAsset = assetId.startsWith(policyId)
        ? assetId
        : policyId + assetId;
      const assetInWallet = await provider.assetsAddresses(policyAsset, {
        order: 'desc',
        count: 1,
      });

      if (assetInWallet.length == 0) {
        throw createHttpError(404, 'Agent identifier not found');
      }
      const addressOfAsset = assetInWallet[0].address;
      if (addressOfAsset == null) {
        throw createHttpError(404, 'Agent identifier not found');
      }

      const vKey = resolvePaymentKeyHash(addressOfAsset);
      if (vKey != input.sellerVkey) {
        throw createHttpError(400, 'Invalid seller vkey');
      }

      const assetInfo = await provider.assetsById(assetId);
      if (!assetInfo.onchain_metadata) {
        throw createHttpError(404, 'Agent identifier not found');
      }
      const parsedMetadata = metadataSchema.safeParse(
        assetInfo.onchain_metadata,
      );

      if (!parsedMetadata.success || !parsedMetadata.data) {
        const error = parsedMetadata.error;
        logger.error('Error parsing metadata', { error });
        throw createHttpError(
          404,
          'Agent identifier metadata invalid or unsupported',
        );
      }

      const pricing = parsedMetadata.data.agentPricing;
      if (pricing.pricingType != PricingType.Fixed) {
        throw createHttpError(
          400,
          'Agent identifier pricing type not supported',
        );
      }
      const amounts = pricing.fixedPricing;

      const agentIdentifierAmountsMap = new Map<string, bigint>();
      for (const amount of amounts) {
        const unit =
          metadataToString(amount.unit)!.toLowerCase() == ''
            ? ''
            : metadataToString(amount.unit)!;
        if (agentIdentifierAmountsMap.has(unit)) {
          agentIdentifierAmountsMap.set(
            unit,
            agentIdentifierAmountsMap.get(unit)! + BigInt(amount.amount),
          );
        } else {
          agentIdentifierAmountsMap.set(unit, BigInt(amount.amount));
        }
      }
      //for fixed pricing, the amounts must not be provided
      if (input.Amounts != undefined) {
        throw createHttpError(
          400,
          'Agent identifier amounts must not be provided for fixed pricing',
        );
      }
      const decoded = decodeBlockchainIdentifier(input.blockchainIdentifier);
      if (decoded == null) {
        throw createHttpError(
          400,
          'Invalid blockchain identifier, format invalid',
        );
      }
      const purchaserId = decoded.purchaserId;
      const sellerId = decoded.sellerId;
      const signature = decoded.signature;
      const key = decoded.key;

      if (purchaserId != input.identifierFromPurchaser) {
        throw createHttpError(
          400,
          'Invalid blockchain identifier, purchaser id mismatch',
        );
      }
      if (validateHexString(purchaserId) == false) {
        throw createHttpError(
          400,
          'Purchaser identifier is not a valid hex string',
        );
      }
      if (validateHexString(sellerId) == false) {
        throw createHttpError(
          400,
          'Seller identifier is not a valid hex string',
        );
      }
      if (decoded.agentIdentifier != input.agentIdentifier) {
        throw createHttpError(
          400,
          'Invalid blockchain identifier, agent identifier mismatch',
        );
      }

      const cosePublicKey = getPublicKeyFromCoseKey(key);
      if (cosePublicKey == null) {
        throw createHttpError(
          400,
          'Invalid blockchain identifier, key not found',
        );
      }
      const publicKeyHash = cosePublicKey.hash();
      if (publicKeyHash.hex() != input.sellerVkey) {
        throw createHttpError(
          400,
          'Invalid blockchain identifier, key does not match',
        );
      }

      const reconstructedBlockchainIdentifier = {
        inputHash: input.inputHash,
        agentIdentifier: input.agentIdentifier,
        purchaserIdentifier: purchaserId,
        sellerIdentifier: sellerId,
        //RequestedFunds: is null for fixed pricing
        RequestedFunds: null,
        payByTime: input.payByTime,
        submitResultTime: input.submitResultTime,
        unlockTime: unlockTime.toString(),
        externalDisputeUnlockTime: externalDisputeUnlockTime.toString(),
        sellerAddress: addressOfAsset,
      };

      const hashedBlockchainIdentifier = generateHash(
        stringify(reconstructedBlockchainIdentifier),
      );

      const identifierIsSignedCorrectly = await checkSignature(
        hashedBlockchainIdentifier,
        {
          signature: signature,
          key: key,
        },
      );
      if (!identifierIsSignedCorrectly) {
        throw createHttpError(
          400,
          'Invalid blockchain identifier, signature invalid',
        );
      }
      const smartContractAddress = paymentSource.smartContractAddress;

      const initialPurchaseRequest = await handlePurchaseCreditInit({
        id: options.id,
        cost: Array.from(agentIdentifierAmountsMap.entries()).map(
          ([unit, amount]) => {
            if (unit.toLowerCase() == 'lovelace') {
              return { amount: amount, unit: '' };
            } else {
              return { amount: amount, unit: unit };
            }
          },
        ),
        metadata: input.metadata,
        network: input.network,
        blockchainIdentifier: input.blockchainIdentifier,
        paymentType: input.paymentType,
        contractAddress: smartContractAddress,
        sellerVkey: input.sellerVkey,
        sellerAddress: addressOfAsset,
        payByTime: payByTime,
        submitResultTime: submitResultTime,
        unlockTime: unlockTime,
        externalDisputeUnlockTime: externalDisputeUnlockTime,
        inputHash: input.inputHash,
      });

      const result = {
        ...initialPurchaseRequest,
        payByTime: initialPurchaseRequest.payByTime?.toString() ?? null,
        PaidFunds: (
          initialPurchaseRequest.PaidFunds as Array<{
            unit: string;
            amount: bigint;
          }>
        ).map((amount) => ({
          ...amount,
          amount: amount.amount.toString(),
        })),
        WithdrawnForSeller: (
          initialPurchaseRequest.WithdrawnForSeller as Array<{
            unit: string;
            amount: bigint;
          }>
        ).map((amount) => ({
          ...amount,
          amount: amount.amount.toString(),
        })),
        WithdrawnForBuyer: (
          initialPurchaseRequest.WithdrawnForBuyer as Array<{
            unit: string;
            amount: bigint;
          }>
        ).map((amount) => ({
          ...amount,
          amount: amount.amount.toString(),
        })),
        submitResultTime: initialPurchaseRequest.submitResultTime.toString(),
        unlockTime: initialPurchaseRequest.unlockTime.toString(),
        externalDisputeUnlockTime:
          initialPurchaseRequest.externalDisputeUnlockTime.toString(),
      };

      // Success is automatically recorded by middleware via recordApiRequestDuration
      // No need for separate success recording as middleware handles it

<<<<<<< HEAD
    const vKey = resolvePaymentKeyHash(addressOfAsset);
    if (vKey != input.sellerVkey) {
      throw createHttpError(400, 'Invalid seller vkey');
    }

    const assetInfo = await provider.assetsById(assetId);
    if (!assetInfo.onchain_metadata) {
      throw createHttpError(404, 'Agent identifier not found');
    }
    const parsedMetadata = metadataSchema.safeParse(assetInfo.onchain_metadata);

    if (!parsedMetadata.success || !parsedMetadata.data) {
      const error = parsedMetadata.error;
      logger.error('Error parsing metadata', { error });
      throw createHttpError(
        404,
        'Agent identifier metadata invalid or unsupported',
      );
    }

    const pricing = parsedMetadata.data.agentPricing;
    if (pricing.pricingType != PricingType.Fixed) {
      throw createHttpError(400, 'Agent identifier pricing type not supported');
    }
    const amounts = pricing.fixedPricing;

    const agentIdentifierAmountsMap = new Map<string, bigint>();
    for (const amount of amounts) {
      const unit =
        metadataToString(amount.unit)!.toLowerCase() == ''
          ? ''
          : metadataToString(amount.unit)!;
      if (agentIdentifierAmountsMap.has(unit)) {
        agentIdentifierAmountsMap.set(
          unit,
          agentIdentifierAmountsMap.get(unit)! + BigInt(amount.amount),
        );
      } else {
        agentIdentifierAmountsMap.set(unit, BigInt(amount.amount));
      }
    }
    //for fixed pricing, the amounts must not be provided
    if (input.Amounts != undefined) {
      throw createHttpError(
        400,
        'Agent identifier amounts must not be provided for fixed pricing',
      );
    }
    const decoded = decodeBlockchainIdentifier(input.blockchainIdentifier);
    if (decoded == null) {
      throw createHttpError(
        400,
        'Invalid blockchain identifier, format invalid',
      );
    }
    const purchaserId = decoded.purchaserId;
    const sellerId = decoded.sellerId;
    const signature = decoded.signature;
    const key = decoded.key;

    if (purchaserId != input.identifierFromPurchaser) {
      throw createHttpError(
        400,
        'Invalid blockchain identifier, purchaser id mismatch',
      );
    }
    if (validateHexString(purchaserId) == false) {
      throw createHttpError(
        400,
        'Purchaser identifier is not a valid hex string',
      );
    }
    if (validateHexString(sellerId) == false) {
      throw createHttpError(400, 'Seller identifier is not a valid hex string');
    }
    if (decoded.agentIdentifier != input.agentIdentifier) {
      throw createHttpError(
        400,
        'Invalid blockchain identifier, agent identifier mismatch',
      );
    }

    const cosePublicKey = getPublicKeyFromCoseKey(key);
    if (cosePublicKey == null) {
      throw createHttpError(
        400,
        'Invalid blockchain identifier, key not found',
      );
    }
    const publicKeyHash = cosePublicKey.hash();
    if (publicKeyHash.hex() != input.sellerVkey) {
      throw createHttpError(
        400,
        'Invalid blockchain identifier, key does not match',
=======
      return result;
    } catch (error: unknown) {
      // Record the business-specific error with context
      const errorInstance =
        error instanceof Error ? error : new Error(String(error));
      const statusCode =
        (errorInstance as { statusCode?: number; status?: number })
          .statusCode ||
        (errorInstance as { statusCode?: number; status?: number }).status ||
        500;
      recordBusinessEndpointError(
        '/api/v1/purchase',
        'POST',
        statusCode,
        errorInstance,
        {
          network: input.network,
          user_id: options.id,
          agent_identifier: input.agentIdentifier,
          duration: Date.now() - startTime,
          step: 'purchase_processing',
        },
>>>>>>> cb573ffb
      );

      throw error;
    }
  },
});<|MERGE_RESOLUTION|>--- conflicted
+++ resolved
@@ -819,7 +819,6 @@
       // Success is automatically recorded by middleware via recordApiRequestDuration
       // No need for separate success recording as middleware handles it
 
-<<<<<<< HEAD
     const vKey = resolvePaymentKeyHash(addressOfAsset);
     if (vKey != input.sellerVkey) {
       throw createHttpError(400, 'Invalid seller vkey');
@@ -914,7 +913,6 @@
       throw createHttpError(
         400,
         'Invalid blockchain identifier, key does not match',
-=======
       return result;
     } catch (error: unknown) {
       // Record the business-specific error with context
@@ -937,7 +935,6 @@
           duration: Date.now() - startTime,
           step: 'purchase_processing',
         },
->>>>>>> cb573ffb
       );
 
       throw error;
