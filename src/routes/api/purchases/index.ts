import { z } from 'zod';
import {
  HotWalletType,
  Network,
  PurchasingAction,
  TransactionStatus,
  PurchaseErrorType,
  OnChainState,
  PricingType,
  $Enums,
} from '@prisma/client';
import { prisma } from '@/utils/db';
import createHttpError from 'http-errors';
import { payAuthenticatedEndpointFactory } from '@/utils/security/auth/pay-authenticated';
import { checkIsAllowedNetworkOrThrowUnauthorized } from '@/utils/middleware/auth-middleware';
import { checkSignature, resolvePaymentKeyHash } from '@meshsdk/core';
import { BlockFrostAPI } from '@blockfrost/blockfrost-js';
import { logger } from '@/utils/logger';
import { metadataSchema } from '../registry/wallet';
import { metadataToString } from '@/utils/converter/metadata-string-convert';
import { handlePurchaseCreditInit } from '@/services/token-credit';
import stringify from 'canonical-json';
import { getPublicKeyFromCoseKey } from '@/utils/converter/public-key-convert';
import { generateSHA256Hash } from '@/utils/crypto';
import { validateHexString } from '@/utils/generator/contract-generator';
import { decodeBlockchainIdentifier } from '@/utils/generator/blockchain-identifier-generator';
import { HttpExistsError } from '@/utils/errors/http-exists-error';
import { recordBusinessEndpointError } from '@/utils/metrics';
import {
<<<<<<< HEAD
  parseDateRange,
  filterByAgentIdentifier,
  aggregatePurchaseEarnings,
  mapUnitAmountToResponse,
  TransactionWithFunds,
} from '@/utils/earnings-helpers';
import { readAuthenticatedEndpointFactory } from '@/utils/security/auth/read-authenticated';
=======
  transformPurchaseGetTimestamps,
  transformPurchaseGetAmounts,
} from '@/utils/shared/transformers';
>>>>>>> 157f0c15

export const queryPurchaseRequestSchemaInput = z.object({
  limit: z
    .number({ coerce: true })
    .min(1)
    .max(100)
    .default(10)
    .describe('The number of purchases to return'),
  cursorId: z
    .string()
    .optional()
    .describe(
      'Used to paginate through the purchases. If this is provided, cursorId is required',
    ),
  network: z
    .nativeEnum(Network)
    .describe('The network the purchases were made on'),
  filterSmartContractAddress: z
    .string()
    .optional()
    .nullable()
    .describe('The smart contract address of the payment source'),

  includeHistory: z
    .string()
    .optional()
    .transform((val) => val?.toLowerCase() == 'true')
    .default('false')
    .describe(
      'Whether to include the full transaction and status history of the purchases',
    ),
});

export const queryPurchaseRequestSchemaOutput = z.object({
  Purchases: z.array(
    z.object({
      id: z.string(),
      createdAt: z.date(),
      updatedAt: z.date(),
      blockchainIdentifier: z.string(),
      lastCheckedAt: z.date().nullable(),
      payByTime: z.string().nullable(),
      submitResultTime: z.string(),
      unlockTime: z.string(),
      externalDisputeUnlockTime: z.string(),
      requestedById: z.string(),
      onChainState: z.nativeEnum(OnChainState).nullable(),
      collateralReturnLovelace: z.string().nullable(),
      cooldownTime: z.number(),
      cooldownTimeOtherParty: z.number(),
      inputHash: z.string(),
      resultHash: z.string(),
      NextAction: z.object({
        inputHash: z.string(),
        requestedAction: z.nativeEnum(PurchasingAction),
        errorType: z.nativeEnum(PurchaseErrorType).nullable(),
        errorNote: z.string().nullable(),
      }),
      CurrentTransaction: z
        .object({
          id: z.string(),
          createdAt: z.date(),
          updatedAt: z.date(),
          txHash: z.string(),
          status: z.nativeEnum(TransactionStatus),
          fees: z.string().nullable(),
          blockHeight: z.number().nullable(),
          blockTime: z.number().nullable(),
          utxoCount: z.number().nullable(),
          withdrawalCount: z.number().nullable(),
          assetMintOrBurnCount: z.number().nullable(),
          redeemerCount: z.number().nullable(),
          validContract: z.boolean().nullable(),
          outputAmount: z.string().nullable(),
          previousOnChainState: z.nativeEnum(OnChainState).nullable(),
          newOnChainState: z.nativeEnum(OnChainState).nullable(),
          confirmations: z.number().nullable(),
        })
        .nullable(),
      TransactionHistory: z.array(
        z.object({
          id: z.string(),
          createdAt: z.date(),
          updatedAt: z.date(),
          txHash: z.string(),
          status: z.nativeEnum(TransactionStatus),
          fees: z.string().nullable(),
          blockHeight: z.number().nullable(),
          blockTime: z.number().nullable(),
          utxoCount: z.number().nullable(),
          withdrawalCount: z.number().nullable(),
          assetMintOrBurnCount: z.number().nullable(),
          redeemerCount: z.number().nullable(),
          validContract: z.boolean().nullable(),
          outputAmount: z.string().nullable(),
          previousOnChainState: z.nativeEnum(OnChainState).nullable(),
          newOnChainState: z.nativeEnum(OnChainState).nullable(),
          confirmations: z.number().nullable(),
        }),
      ),
      PaidFunds: z.array(
        z.object({
          amount: z.string(),
          unit: z.string(),
        }),
      ),
      WithdrawnForSeller: z.array(
        z.object({
          amount: z.string(),
          unit: z.string(),
        }),
      ),
      WithdrawnForBuyer: z.array(
        z.object({
          amount: z.string(),
          unit: z.string(),
        }),
      ),
      PaymentSource: z.object({
        id: z.string(),
        network: z.nativeEnum(Network),
        smartContractAddress: z.string(),
        policyId: z.string().nullable(),
      }),
      SellerWallet: z
        .object({
          id: z.string(),
          walletVkey: z.string(),
        })
        .nullable(),
      SmartContractWallet: z
        .object({
          id: z.string(),
          walletVkey: z.string(),
          walletAddress: z.string(),
        })
        .nullable(),
      metadata: z.string().nullable(),
    }),
  ),
});

export const queryPurchaseRequestGet = payAuthenticatedEndpointFactory.build({
  method: 'get',
  input: queryPurchaseRequestSchemaInput,
  output: queryPurchaseRequestSchemaOutput,
  handler: async ({
    input,
    options,
  }: {
    input: z.infer<typeof queryPurchaseRequestSchemaInput>;
    options: {
      id: string;
      permission: $Enums.Permission;
      networkLimit: $Enums.Network[];
      usageLimited: boolean;
    };
  }) => {
    await checkIsAllowedNetworkOrThrowUnauthorized(
      options.networkLimit,
      input.network,
      options.permission,
    );

    const result = await prisma.purchaseRequest.findMany({
      where: {
        PaymentSource: {
          deletedAt: null,
          network: input.network,
          smartContractAddress: input.filterSmartContractAddress ?? undefined,
        },
      },
      cursor: input.cursorId ? { id: input.cursorId } : undefined,
      take: input.limit,
      orderBy: { createdAt: 'desc' },
      include: {
        SellerWallet: true,
        SmartContractWallet: { where: { deletedAt: null } },
        PaidFunds: true,
        NextAction: true,
        PaymentSource: true,
        CurrentTransaction: true,
        WithdrawnForSeller: true,
        WithdrawnForBuyer: true,
        TransactionHistory: {
          orderBy: { createdAt: 'desc' },
          take: input.includeHistory == true ? undefined : 0,
        },
      },
    });
    if (result == null) {
      throw createHttpError(404, 'Purchase not found');
    }
    return {
      Purchases: result.map((purchase) => ({
        ...purchase,
        ...transformPurchaseGetTimestamps(purchase),
        ...transformPurchaseGetAmounts(purchase),
        CurrentTransaction: purchase.CurrentTransaction
          ? {
              ...purchase.CurrentTransaction,
              fees: purchase.CurrentTransaction.fees?.toString() ?? null,
            }
          : null,
        TransactionHistory: purchase.TransactionHistory.map((tx) => ({
          ...tx,
          fees: tx.fees?.toString() ?? null,
        })),
      })),
    };
  },
});

export const createPurchaseInitSchemaInput = z.object({
  blockchainIdentifier: z
    .string()
    .max(8000)
    .describe('The identifier of the purchase. Is provided by the seller'),
  network: z
    .nativeEnum(Network)
    .describe('The network the transaction will be made on'),
  inputHash: z
    .string()
    .max(250)
    .describe(
      'The hash of the input data of the purchase, should be sha256 hash of the input data, therefore needs to be in hex string format',
    ),
  sellerVkey: z
    .string()
    .max(250)
    .describe('The verification key of the seller'),
  agentIdentifier: z
    .string()
    .min(57)
    .max(250)
    .describe('The identifier of the agent that is being purchased'),
  Amounts: z
    .array(z.object({ amount: z.string().max(25), unit: z.string().max(150) }))
    .max(7)
    .optional()
    .describe('The amounts to be paid for the purchase'),
  unlockTime: z
    .string()
    .describe(
      'The time after which the purchase will be unlocked. In unix time (number)',
    ),
  externalDisputeUnlockTime: z
    .string()
    .describe(
      'The time after which the purchase will be unlocked for external dispute. In unix time (number)',
    ),
  submitResultTime: z
    .string()
    .describe(
      'The time by which the result has to be submitted. In unix time (number)',
    ),
  payByTime: z
    .string()
    .describe(
      'The time after which the purchase has to be submitted to the smart contract',
    ),
  metadata: z
    .string()
    .optional()
    .describe('Metadata to be stored with the purchase request'),
  identifierFromPurchaser: z
    .string()
    .min(14)
    .max(26)
    .describe(
      'The nonce of the purchaser of the purchase, needs to be in hex format',
    ),
});

export const createPurchaseInitSchemaOutput = z.object({
  id: z.string(),
  createdAt: z.date(),
  updatedAt: z.date(),
  blockchainIdentifier: z.string(),
  lastCheckedAt: z.date().nullable(),
  payByTime: z.string().nullable(),
  submitResultTime: z.string(),
  unlockTime: z.string(),
  externalDisputeUnlockTime: z.string(),
  requestedById: z.string(),
  resultHash: z.string(),
  inputHash: z.string(),
  onChainState: z.nativeEnum(OnChainState).nullable(),
  NextAction: z.object({
    requestedAction: z.nativeEnum(PurchasingAction),
    errorType: z.nativeEnum(PurchaseErrorType).nullable(),
    errorNote: z.string().nullable(),
  }),
  CurrentTransaction: z
    .object({
      id: z.string(),
      createdAt: z.date(),
      updatedAt: z.date(),
      txHash: z.string(),
      status: z.nativeEnum(TransactionStatus),
      fees: z.string().nullable(),
      blockHeight: z.number().nullable(),
      blockTime: z.number().nullable(),
      utxoCount: z.number().nullable(),
      withdrawalCount: z.number().nullable(),
      assetMintOrBurnCount: z.number().nullable(),
      redeemerCount: z.number().nullable(),
      validContract: z.boolean().nullable(),
      outputAmount: z.string().nullable(),
    })
    .nullable(),
  TransactionHistory: z
    .array(
      z.object({
        id: z.string(),
        createdAt: z.date(),
        updatedAt: z.date(),
        txHash: z.string(),
        status: z.nativeEnum(TransactionStatus),
        fees: z.string().nullable(),
        blockHeight: z.number().nullable(),
        blockTime: z.number().nullable(),
        utxoCount: z.number().nullable(),
        withdrawalCount: z.number().nullable(),
        assetMintOrBurnCount: z.number().nullable(),
        redeemerCount: z.number().nullable(),
        validContract: z.boolean().nullable(),
        outputAmount: z.string().nullable(),
      }),
    )
    .nullable(),
  PaidFunds: z.array(
    z.object({
      amount: z
        .string()
        .describe(
          'The quantity of the asset. Make sure to convert it from the underlying smallest unit (in case of decimals, multiply it by the decimal factor e.g. for 1 ADA = 10000000 lovelace)',
        ),
      unit: z
        .string()
        .describe(
          'Asset policy id + asset name concatenated. Uses an empty string for ADA/lovelace e.g (1000000 lovelace = 1 ADA)',
        ),
    }),
  ),
  WithdrawnForSeller: z.array(
    z.object({
      amount: z.string(),
      unit: z.string(),
    }),
  ),
  WithdrawnForBuyer: z.array(
    z.object({
      amount: z.string(),
      unit: z.string(),
    }),
  ),
  PaymentSource: z.object({
    id: z.string(),
    network: z.nativeEnum(Network),
    policyId: z.string().nullable(),
    smartContractAddress: z.string(),
  }),
  SellerWallet: z
    .object({
      id: z.string(),
      walletVkey: z.string(),
    })
    .nullable(),
  SmartContractWallet: z
    .object({
      id: z.string(),
      walletVkey: z.string(),
      walletAddress: z.string(),
    })
    .nullable(),
  metadata: z.string().nullable(),
});

export const createPurchaseInitPost = payAuthenticatedEndpointFactory.build({
  method: 'post',
  input: createPurchaseInitSchemaInput,
  output: createPurchaseInitSchemaOutput,
  handler: async ({
    input,
    options,
  }: {
    input: z.infer<typeof createPurchaseInitSchemaInput>;
    options: {
      id: string;
      permission: $Enums.Permission;
      networkLimit: $Enums.Network[];
      usageLimited: boolean;
    };
  }) => {
    const startTime = Date.now();
    try {
      await checkIsAllowedNetworkOrThrowUnauthorized(
        options.networkLimit,
        input.network,
        options.permission,
      );
      const existingPurchaseRequest = await prisma.purchaseRequest.findUnique({
        where: {
          blockchainIdentifier: input.blockchainIdentifier,
          PaymentSource: {
            deletedAt: null,
            network: input.network,
          },
        },
        include: {
          SellerWallet: true,
          SmartContractWallet: { where: { deletedAt: null } },
          PaymentSource: true,
          WithdrawnForBuyer: true,
          WithdrawnForSeller: true,
          PaidFunds: true,
          NextAction: true,
          CurrentTransaction: true,
        },
      });
      if (existingPurchaseRequest != null) {
        throw new HttpExistsError(
          'Purchase exists',
          existingPurchaseRequest.id,
          {
            ...existingPurchaseRequest,
            CurrentTransaction: existingPurchaseRequest.CurrentTransaction
              ? {
                  id: existingPurchaseRequest.CurrentTransaction.id,
                  createdAt:
                    existingPurchaseRequest.CurrentTransaction.createdAt,
                  updatedAt:
                    existingPurchaseRequest.CurrentTransaction.updatedAt,
                  txHash: existingPurchaseRequest.CurrentTransaction.txHash,
                  status: existingPurchaseRequest.CurrentTransaction.status,
                  fees:
                    existingPurchaseRequest.CurrentTransaction.fees?.toString() ??
                    null,
                  blockHeight:
                    existingPurchaseRequest.CurrentTransaction.blockHeight,
                  blockTime:
                    existingPurchaseRequest.CurrentTransaction.blockTime,
                  utxoCount:
                    existingPurchaseRequest.CurrentTransaction.utxoCount,
                  withdrawalCount:
                    existingPurchaseRequest.CurrentTransaction.withdrawalCount,
                  assetMintOrBurnCount:
                    existingPurchaseRequest.CurrentTransaction
                      .assetMintOrBurnCount,
                  redeemerCount:
                    existingPurchaseRequest.CurrentTransaction.redeemerCount,
                  validContract:
                    existingPurchaseRequest.CurrentTransaction.validContract,
                  outputAmount:
                    existingPurchaseRequest.CurrentTransaction.outputAmount,
                }
              : null,
            TransactionHistory: [],
            payByTime: existingPurchaseRequest.payByTime?.toString() ?? null,
            PaidFunds: (
              existingPurchaseRequest.PaidFunds as Array<{
                unit: string;
                amount: bigint;
              }>
            ).map((amount) => ({
              ...amount,
              amount: amount.amount.toString(),
            })),
            WithdrawnForSeller: (
              existingPurchaseRequest.WithdrawnForSeller as Array<{
                unit: string;
                amount: bigint;
              }>
            ).map((amount) => ({
              ...amount,
              amount: amount.amount.toString(),
            })),
            WithdrawnForBuyer: (
              existingPurchaseRequest.WithdrawnForBuyer as Array<{
                unit: string;
                amount: bigint;
              }>
            ).map((amount) => ({
              ...amount,
              amount: amount.amount.toString(),
            })),
            submitResultTime:
              existingPurchaseRequest.submitResultTime.toString(),
            unlockTime: existingPurchaseRequest.unlockTime.toString(),
            externalDisputeUnlockTime:
              existingPurchaseRequest.externalDisputeUnlockTime.toString(),
            cooldownTime: Number(existingPurchaseRequest.buyerCoolDownTime),
            cooldownTimeOtherParty: Number(
              existingPurchaseRequest.sellerCoolDownTime,
            ),
            collateralReturnLovelace:
              existingPurchaseRequest.collateralReturnLovelace?.toString() ??
              null,
            metadata: existingPurchaseRequest.metadata,
            buyerCoolDownTime:
              existingPurchaseRequest.buyerCoolDownTime.toString(),
            sellerCoolDownTime:
              existingPurchaseRequest.sellerCoolDownTime.toString(),
          },
        );
      }
      const policyId = input.agentIdentifier.substring(0, 56);

      const paymentSource = await prisma.paymentSource.findFirst({
        where: {
          policyId: policyId,
          network: input.network,
          deletedAt: null,
        },
        include: { PaymentSourceConfig: true },
      });
      const inputHash = input.inputHash;
      if (validateHexString(inputHash) == false) {
        recordBusinessEndpointError(
          '/api/v1/purchase',
          'POST',
          400,
          'Input hash is not a valid hex string',
          {
            network: input.network,
            field: 'inputHash',
            validation_type: 'invalid_hex_string',
          },
        );
        throw createHttpError(400, 'Input hash is not a valid hex string');
      }

      if (paymentSource == null) {
        recordBusinessEndpointError(
          '/api/v1/purchase',
          'POST',
          404,
          'No payment source found for agent identifiers policy id',
          {
            network: input.network,
            policy_id: policyId,
            agent_identifier: input.agentIdentifier,
            step: 'payment_source_lookup',
          },
        );
        throw createHttpError(
          404,
          'No payment source found for agent identifiers policy id',
        );
      }

      const wallets = await prisma.hotWallet.aggregate({
        where: {
          paymentSourceId: paymentSource.id,
          type: HotWalletType.Selling,
          deletedAt: null,
        },
        _count: true,
      });
      if (wallets._count === 0) {
        recordBusinessEndpointError(
          '/api/v1/purchase',
          'POST',
          404,
          'No valid purchasing wallets found',
          {
            network: input.network,
            payment_source_id: paymentSource.id,
            wallet_type: 'selling',
            step: 'wallet_lookup',
          },
        );
        throw createHttpError(404, 'No valid purchasing wallets found');
      }
      //require at least 3 hours between unlock time and the submit result time
      const additionalExternalDisputeUnlockTime = BigInt(1000 * 60 * 15);
      const submitResultTime = BigInt(input.submitResultTime);
      const payByTime = BigInt(input.payByTime);
      const unlockTime = BigInt(input.unlockTime);
      const externalDisputeUnlockTime = BigInt(input.externalDisputeUnlockTime);
      if (payByTime > submitResultTime - BigInt(1000 * 60 * 5)) {
        recordBusinessEndpointError(
          '/api/v1/purchase',
          'POST',
          400,
          'Pay by time must be before submit result time (min. 5 minutes)',
          {
            network: input.network,
            field: 'payByTime',
            validation_type: 'invalid_time_constraint',
            pay_by_time: payByTime.toString(),
            submit_result_time: submitResultTime.toString(),
          },
        );
        throw createHttpError(
          400,
          'Pay by time must be before submit result time (min. 5 minutes)',
        );
      }
      if (payByTime < BigInt(Date.now() - 1000 * 60 * 5)) {
        recordBusinessEndpointError(
          '/api/v1/purchase',
          'POST',
          400,
          'Pay by time must be in the future (max. 5 minutes)',
          {
            network: input.network,
            field: 'payByTime',
            validation_type: 'time_in_past',
            pay_by_time: payByTime.toString(),
            current_time: Date.now().toString(),
          },
        );
        throw createHttpError(
          400,
          'Pay by time must be in the future (max. 5 minutes)',
        );
      }

      if (
        externalDisputeUnlockTime <
        unlockTime + additionalExternalDisputeUnlockTime
      ) {
        throw createHttpError(
          400,
          'External dispute unlock time must be after unlock time (min. 15 minutes difference)',
        );
      }
      if (submitResultTime < BigInt(Date.now() + 1000 * 60 * 15)) {
        throw createHttpError(
          400,
          'Submit result time must be in the future (min. 15 minutes)',
        );
      }
      const offset = BigInt(1000 * 60 * 15);
      if (submitResultTime > unlockTime - offset) {
        throw createHttpError(
          400,
          'Submit result time must be before unlock time with at least 15 minutes difference',
        );
      }
      const provider = new BlockFrostAPI({
        projectId: paymentSource.PaymentSourceConfig.rpcProviderApiKey,
      });

      const assetId = input.agentIdentifier;
      const policyAsset = assetId.startsWith(policyId)
        ? assetId
        : policyId + assetId;
      const assetInWallet = await provider.assetsAddresses(policyAsset, {
        order: 'desc',
        count: 1,
      });

      if (assetInWallet.length == 0) {
        throw createHttpError(404, 'Agent identifier not found');
      }
      const addressOfAsset = assetInWallet[0].address;
      if (addressOfAsset == null) {
        throw createHttpError(404, 'Agent identifier not found');
      }

      const vKey = resolvePaymentKeyHash(addressOfAsset);
      if (vKey != input.sellerVkey) {
        throw createHttpError(400, 'Invalid seller vkey');
      }

      const assetInfo = await provider.assetsById(assetId);
      if (!assetInfo.onchain_metadata) {
        throw createHttpError(404, 'Agent identifier not found');
      }
      const parsedMetadata = metadataSchema.safeParse(
        assetInfo.onchain_metadata,
      );

      if (!parsedMetadata.success || !parsedMetadata.data) {
        const error = parsedMetadata.error;
        logger.error('Error parsing metadata', { error });
        throw createHttpError(
          404,
          'Agent identifier metadata invalid or unsupported',
        );
      }

      const pricing = parsedMetadata.data.agentPricing;
      if (pricing.pricingType != PricingType.Fixed) {
        throw createHttpError(
          400,
          'Agent identifier pricing type not supported',
        );
      }
      const amounts = pricing.fixedPricing;

      const agentIdentifierAmountsMap = new Map<string, bigint>();
      for (const amount of amounts) {
        const unit =
          metadataToString(amount.unit)!.toLowerCase() == ''
            ? ''
            : metadataToString(amount.unit)!;
        if (agentIdentifierAmountsMap.has(unit)) {
          agentIdentifierAmountsMap.set(
            unit,
            agentIdentifierAmountsMap.get(unit)! + BigInt(amount.amount),
          );
        } else {
          agentIdentifierAmountsMap.set(unit, BigInt(amount.amount));
        }
      }
      //for fixed pricing, the amounts must not be provided
      if (input.Amounts != undefined) {
        throw createHttpError(
          400,
          'Agent identifier amounts must not be provided for fixed pricing',
        );
      }
      const decoded = decodeBlockchainIdentifier(input.blockchainIdentifier);
      if (decoded == null) {
        throw createHttpError(
          400,
          'Invalid blockchain identifier, format invalid',
        );
      }
      const purchaserId = decoded.purchaserId;
      const sellerId = decoded.sellerId;
      const signature = decoded.signature;
      const key = decoded.key;

      if (purchaserId != input.identifierFromPurchaser) {
        throw createHttpError(
          400,
          'Invalid blockchain identifier, purchaser id mismatch',
        );
      }
      if (validateHexString(purchaserId) == false) {
        throw createHttpError(
          400,
          'Purchaser identifier is not a valid hex string',
        );
      }
      if (validateHexString(sellerId) == false) {
        throw createHttpError(
          400,
          'Seller identifier is not a valid hex string',
        );
      }
      if (decoded.agentIdentifier != input.agentIdentifier) {
        throw createHttpError(
          400,
          'Invalid blockchain identifier, agent identifier mismatch',
        );
      }

      const cosePublicKey = getPublicKeyFromCoseKey(key);
      if (cosePublicKey == null) {
        throw createHttpError(
          400,
          'Invalid blockchain identifier, key not found',
        );
      }
      const publicKeyHash = cosePublicKey.hash();
      if (publicKeyHash.hex() != input.sellerVkey) {
        throw createHttpError(
          400,
          'Invalid blockchain identifier, key does not match',
        );
      }

      const reconstructedBlockchainIdentifier = {
        inputHash: input.inputHash,
        agentIdentifier: input.agentIdentifier,
        purchaserIdentifier: purchaserId,
        sellerIdentifier: sellerId,
        //RequestedFunds: is null for fixed pricing
        RequestedFunds: null,
        payByTime: input.payByTime,
        submitResultTime: input.submitResultTime,
        unlockTime: unlockTime.toString(),
        externalDisputeUnlockTime: externalDisputeUnlockTime.toString(),
        sellerAddress: addressOfAsset,
      };

      const hashedBlockchainIdentifier = generateSHA256Hash(
        stringify(reconstructedBlockchainIdentifier),
      );

      const identifierIsSignedCorrectly = await checkSignature(
        hashedBlockchainIdentifier,
        {
          signature: signature,
          key: key,
        },
      );
      if (!identifierIsSignedCorrectly) {
        throw createHttpError(
          400,
          'Invalid blockchain identifier, signature invalid',
        );
      }
      const smartContractAddress = paymentSource.smartContractAddress;

      const initialPurchaseRequest = await handlePurchaseCreditInit({
        id: options.id,
        cost: Array.from(agentIdentifierAmountsMap.entries()).map(
          ([unit, amount]) => {
            if (unit.toLowerCase() == 'lovelace') {
              return { amount: amount, unit: '' };
            } else {
              return { amount: amount, unit: unit };
            }
          },
        ),
        metadata: input.metadata,
        network: input.network,
        blockchainIdentifier: input.blockchainIdentifier,
        contractAddress: smartContractAddress,
        sellerVkey: input.sellerVkey,
        sellerAddress: addressOfAsset,
        payByTime: payByTime,
        submitResultTime: submitResultTime,
        unlockTime: unlockTime,
        externalDisputeUnlockTime: externalDisputeUnlockTime,
        inputHash: input.inputHash,
      });

      const result = {
        ...initialPurchaseRequest,
        CurrentTransaction: initialPurchaseRequest.CurrentTransaction
          ? {
              id: initialPurchaseRequest.CurrentTransaction.id,
              createdAt: initialPurchaseRequest.CurrentTransaction.createdAt,
              updatedAt: initialPurchaseRequest.CurrentTransaction.updatedAt,
              txHash: initialPurchaseRequest.CurrentTransaction.txHash,
              status: initialPurchaseRequest.CurrentTransaction.status,
              fees:
                initialPurchaseRequest.CurrentTransaction.fees?.toString() ??
                null,
              blockHeight:
                initialPurchaseRequest.CurrentTransaction.blockHeight,
              blockTime: initialPurchaseRequest.CurrentTransaction.blockTime,
              utxoCount: initialPurchaseRequest.CurrentTransaction.utxoCount,
              withdrawalCount:
                initialPurchaseRequest.CurrentTransaction.withdrawalCount,
              assetMintOrBurnCount:
                initialPurchaseRequest.CurrentTransaction.assetMintOrBurnCount,
              redeemerCount:
                initialPurchaseRequest.CurrentTransaction.redeemerCount,
              validContract:
                initialPurchaseRequest.CurrentTransaction.validContract,
              outputAmount:
                initialPurchaseRequest.CurrentTransaction.outputAmount,
            }
          : null,
        TransactionHistory: [],
        payByTime: initialPurchaseRequest.payByTime?.toString() ?? null,
        PaidFunds: (
          initialPurchaseRequest.PaidFunds as Array<{
            unit: string;
            amount: bigint;
          }>
        ).map((amount) => ({
          ...amount,
          amount: amount.amount.toString(),
        })),
        WithdrawnForSeller: (
          initialPurchaseRequest.WithdrawnForSeller as Array<{
            unit: string;
            amount: bigint;
          }>
        ).map((amount) => ({
          ...amount,
          amount: amount.amount.toString(),
        })),
        WithdrawnForBuyer: (
          initialPurchaseRequest.WithdrawnForBuyer as Array<{
            unit: string;
            amount: bigint;
          }>
        ).map((amount) => ({
          ...amount,
          amount: amount.amount.toString(),
        })),
        submitResultTime: initialPurchaseRequest.submitResultTime.toString(),
        unlockTime: initialPurchaseRequest.unlockTime.toString(),
        externalDisputeUnlockTime:
          initialPurchaseRequest.externalDisputeUnlockTime.toString(),
      };

      return result;
    } catch (error: unknown) {
      // Record the business-specific error with context
      const errorInstance =
        error instanceof Error ? error : new Error(String(error));
      const statusCode =
        (errorInstance as { statusCode?: number; status?: number })
          .statusCode ||
        (errorInstance as { statusCode?: number; status?: number }).status ||
        500;
      recordBusinessEndpointError(
        '/api/v1/purchase',
        'POST',
        statusCode,
        errorInstance,
        {
          network: input.network,
          user_id: options.id,
          agent_identifier: input.agentIdentifier,
          duration: Date.now() - startTime,
          step: 'purchase_processing',
        },
      );

      throw error;
    }
  },
});

export const getPurchaseEarningsSchemaInput = z.object({
  agentIdentifier: z
    .string()
    .min(57)
    .max(250)
    .describe(
      'The unique identifier of the agent to get purchase earnings for',
    ),
  startDate: z
    .string()
    .date()
    .optional()
    .nullable()
    .describe(
      'Start date for earnings calculation (date format: 2024-01-01). If null, uses earliest available data',
    ),
  endDate: z
    .string()
    .date()
    .optional()
    .nullable()
    .describe(
      'End date for earnings calculation (date format: 2024-01-31). If null, uses current date',
    ),
  network: z
    .nativeEnum(Network)
    .describe('The Cardano network to query earnings from'),
});

export const getPurchaseEarningsSchemaOutput = z.object({
  agentIdentifier: z.string(),
  dateRange: z.string().describe('Actual date range used for calculation'),
  periodStart: z.date(),
  periodEnd: z.date(),
  totalTransactions: z.number(),
  totalEarnings: z.array(
    z.object({
      unit: z.string(),
      amount: z.string(),
    }),
  ),
  totalFeesPaid: z.array(
    z.object({
      unit: z.string(),
      amount: z.string(),
    }),
  ),
  totalRevenue: z.array(
    z.object({
      unit: z.string(),
      amount: z.string(),
    }),
  ),
  monthlyBreakdown: z.array(
    z.object({
      month: z.string(),
      monthNumber: z.number(),
      year: z.number(),
      earnings: z.array(
        z.object({
          unit: z.string(),
          amount: z.string(),
        }),
      ),
      transactions: z.number(),
    }),
  ),
  dailyEarnings: z.array(
    z.object({
      date: z.string(),
      earnings: z.array(
        z.object({
          unit: z.string(),
          amount: z.string(),
        }),
      ),
      revenue: z.array(
        z.object({
          unit: z.string(),
          amount: z.string(),
        }),
      ),
      fees: z.array(
        z.object({
          unit: z.string(),
          amount: z.string(),
        }),
      ),
      transactions: z.number(),
    }),
  ),
});

export const getPurchaseEarnings = readAuthenticatedEndpointFactory.build({
  method: 'get',
  input: getPurchaseEarningsSchemaInput,
  output: getPurchaseEarningsSchemaOutput,
  handler: async ({
    input,
    options,
  }: {
    input: z.infer<typeof getPurchaseEarningsSchemaInput>;
    options: {
      id: string;
      permission: $Enums.Permission;
      networkLimit: $Enums.Network[];
      usageLimited: boolean;
    };
  }) => {
    const startTime = Date.now();
    try {
      await checkIsAllowedNetworkOrThrowUnauthorized(
        options.networkLimit,
        input.network,
        options.permission,
      );

      const { periodStart, periodEnd } = parseDateRange(
        input.startDate,
        input.endDate,
      );

      const purchaseRequests = await prisma.purchaseRequest.findMany({
        where: {
          createdAt: {
            gte: periodStart,
            lte: periodEnd,
          },
          unlockTime: {
            lte: new Date().getTime(),
          },
          onChainState: OnChainState.Withdrawn,
          PaymentSource: {
            network: input.network,
            deletedAt: null,
          },
        },
        include: {
          PaidFunds: true,
          WithdrawnForSeller: true,
          PaymentSource: true,
        },
      });

      const agentPurchases = filterByAgentIdentifier(
        purchaseRequests,
        input.agentIdentifier,
      );

      const { earningsMap, revenueMap, feesMap } = aggregatePurchaseEarnings(
        agentPurchases as unknown as TransactionWithFunds[],
      );

      const totalEarnings = Array.from(earningsMap.entries()).map(
        ([unit, amount]) => mapUnitAmountToResponse(unit, amount),
      );

      const totalFeesPaid = Array.from(feesMap.entries()).map(
        ([unit, amount]) => mapUnitAmountToResponse(unit, amount),
      );

      const totalRevenue = Array.from(revenueMap.entries()).map(
        ([unit, amount]) => mapUnitAmountToResponse(unit, amount),
      );

      const transactionsByDate = new Map<string, typeof agentPurchases>();
      agentPurchases.forEach((purchase) => {
        const dateKey = new Date(purchase.createdAt)
          .toISOString()
          .split('T')[0];
        if (!transactionsByDate.has(dateKey)) {
          transactionsByDate.set(dateKey, []);
        }
        transactionsByDate.get(dateKey)!.push(purchase);
      });

      const dailyEarnings = Array.from(transactionsByDate.entries())
        .sort(([dateA], [dateB]) => dateA.localeCompare(dateB))
        .map(([date, dayTransactions]) => {
          const { earningsMap, revenueMap, feesMap } =
            aggregatePurchaseEarnings(
              dayTransactions as unknown as TransactionWithFunds[],
            );

          const earnings = Array.from(earningsMap.entries()).map(
            ([unit, amount]) => mapUnitAmountToResponse(unit, amount),
          );

          const revenue = Array.from(revenueMap.entries()).map(
            ([unit, amount]) => mapUnitAmountToResponse(unit, amount),
          );

          const fees = Array.from(feesMap.entries()).map(([unit, amount]) =>
            mapUnitAmountToResponse(unit, amount),
          );

          return {
            date,
            earnings,
            revenue,
            fees,
            transactions: dayTransactions.length,
          };
        });

      const monthlyMap = new Map<
        string,
        {
          earnings: Map<string, bigint>;
          count: number;
          year: number;
          month: string;
          monthNumber: number;
        }
      >();

      dailyEarnings.forEach((day) => {
        const date = new Date(day.date);
        const year = date.getFullYear();
        const monthNumber = date.getMonth() + 1;
        const month = date.toLocaleString('default', { month: 'long' });
        const key = `${year}-${monthNumber}`;

        if (!monthlyMap.has(key)) {
          monthlyMap.set(key, {
            earnings: new Map(),
            count: 0,
            year,
            month,
            monthNumber,
          });
        }

        const monthData = monthlyMap.get(key)!;
        monthData.count += day.transactions;

        day.earnings.forEach((earning) => {
          const currentAmount =
            monthData.earnings.get(earning.unit) || BigInt(0);
          monthData.earnings.set(
            earning.unit,
            currentAmount + BigInt(earning.amount),
          );
        });
      });

      const monthlyBreakdown = Array.from(monthlyMap.values()).map((data) => ({
        month: data.month,
        monthNumber: data.monthNumber,
        year: data.year,
        earnings: Array.from(data.earnings.entries()).map(([unit, amount]) =>
          mapUnitAmountToResponse(unit, amount),
        ),
        transactions: data.count,
      }));

      return {
        agentIdentifier: input.agentIdentifier,
        dateRange: `${periodStart.toISOString().split('T')[0]} to ${periodEnd.toISOString().split('T')[0]}`,
        periodStart,
        periodEnd,
        totalTransactions: agentPurchases.length,
        totalEarnings,
        totalFeesPaid,
        totalRevenue,
        dailyEarnings,
        monthlyBreakdown,
      };
    } catch (error: unknown) {
      const errorInstance =
        error instanceof Error ? error : new Error(String(error));
      const statusCode =
        (errorInstance as { statusCode?: number; status?: number })
          .statusCode ||
        (errorInstance as { statusCode?: number; status?: number }).status ||
        500;

      recordBusinessEndpointError(
        '/api/v1/purchase/earnings',
        'GET',
        statusCode,
        errorInstance,
        {
          agent_identifier: input.agentIdentifier,
          start_date: input.startDate || 'null',
          end_date: input.endDate || 'null',
          network: input.network,
          user_id: options.id,
          duration: Date.now() - startTime,
        },
      );

      throw error;
    }
  },
});<|MERGE_RESOLUTION|>--- conflicted
+++ resolved
@@ -27,19 +27,9 @@
 import { HttpExistsError } from '@/utils/errors/http-exists-error';
 import { recordBusinessEndpointError } from '@/utils/metrics';
 import {
-<<<<<<< HEAD
-  parseDateRange,
-  filterByAgentIdentifier,
-  aggregatePurchaseEarnings,
-  mapUnitAmountToResponse,
-  TransactionWithFunds,
-} from '@/utils/earnings-helpers';
-import { readAuthenticatedEndpointFactory } from '@/utils/security/auth/read-authenticated';
-=======
   transformPurchaseGetTimestamps,
   transformPurchaseGetAmounts,
 } from '@/utils/shared/transformers';
->>>>>>> 157f0c15
 
 export const queryPurchaseRequestSchemaInput = z.object({
   limit: z
