import { readAuthenticatedEndpointFactory } from '@/utils/security/auth/read-authenticated';
import { z } from 'zod';
import {
  $Enums,
  HotWalletType,
  Network,
  OnChainState,
  PaymentAction,
  PaymentErrorType,
  PricingType,
  TransactionStatus,
} from '@prisma/client';
import { prisma } from '@/utils/db';
import createHttpError from 'http-errors';
import { ez } from 'express-zod-api';
import cuid2 from '@paralleldrive/cuid2';
import { BlockFrostAPI } from '@blockfrost/blockfrost-js';
import { MeshWallet, resolvePaymentKeyHash } from '@meshsdk/core';
import { checkIsAllowedNetworkOrThrowUnauthorized } from '@/utils/middleware/auth-middleware';
import { convertNetworkToId } from '@/utils/converter/network-convert';
import { decrypt } from '@/utils/security/encryption';
import { metadataSchema } from '../registry/wallet';
import { metadataToString } from '@/utils/converter/metadata-string-convert';
import { generateSHA256Hash } from '@/utils/crypto';
import stringify from 'canonical-json';
import { generateBlockchainIdentifier } from '@/utils/generator/blockchain-identifier-generator';
import { validateHexString } from '@/utils/generator/contract-generator';
import {
  transformPaymentGetTimestamps,
  transformPaymentGetAmounts,
} from '@/utils/shared/transformers';
import { extractPolicyId } from '@/utils/converter/agent-identifier';

export const queryPaymentsSchemaInput = z.object({
  limit: z
    .number({ coerce: true })
    .min(1)
    .max(100)
    .default(10)
    .describe('The number of payments to return'),
  cursorId: z
    .string()
    .optional()
    .describe(
      'Used to paginate through the payments. If this is provided, cursorId is required',
    ),
  network: z
    .nativeEnum(Network)
    .describe('The network the payments were made on'),
  filterSmartContractAddress: z
    .string()
    .optional()
    .nullable()
    .describe('The smart contract address of the payment source'),

  includeHistory: z
    .string()
    .optional()
    .transform((val) => val?.toLowerCase() == 'true')
    .default('false')
    .describe(
      'Whether to include the full transaction and status history of the payments',
    ),
});

export const queryPaymentsSchemaOutput = z.object({
  Payments: z.array(
    z.object({
      id: z.string(),
      createdAt: z.date(),
      updatedAt: z.date(),
      blockchainIdentifier: z.string(),
      lastCheckedAt: z.date().nullable(),
      payByTime: z.string().nullable(),
      submitResultTime: z.string(),
      unlockTime: z.string(),
      collateralReturnLovelace: z.string().nullable(),
      externalDisputeUnlockTime: z.string(),
      requestedById: z.string(),
      resultHash: z.string(),
      inputHash: z.string(),
      cooldownTime: z.number(),
      cooldownTimeOtherParty: z.number(),
      onChainState: z.nativeEnum(OnChainState).nullable(),
      NextAction: z.object({
        requestedAction: z.nativeEnum(PaymentAction),
        errorType: z.nativeEnum(PaymentErrorType).nullable(),
        errorNote: z.string().nullable(),
        resultHash: z.string().nullable(),
      }),
      CurrentTransaction: z
        .object({
          id: z.string(),
          createdAt: z.date(),
          updatedAt: z.date(),
<<<<<<< HEAD
          txHash: z.string(),
          status: z.nativeEnum(TransactionStatus),
          fees: z.string().nullable(),
          blockHeight: z.number().nullable(),
          blockTime: z.number().nullable(),
          utxoCount: z.number().nullable(),
          withdrawalCount: z.number().nullable(),
          assetMintOrBurnCount: z.number().nullable(),
          redeemerCount: z.number().nullable(),
          validContract: z.boolean().nullable(),
          outputAmount: z.string().nullable(),
=======
          txHash: z.string().nullable(),
          status: z.nativeEnum(TransactionStatus),
          previousOnChainState: z.nativeEnum(OnChainState).nullable(),
          newOnChainState: z.nativeEnum(OnChainState).nullable(),
          confirmations: z.number().nullable(),
>>>>>>> cf23c6d9
        })
        .nullable(),
      TransactionHistory: z
        .array(
          z.object({
            id: z.string(),
            createdAt: z.date(),
            updatedAt: z.date(),
<<<<<<< HEAD
            txHash: z.string(),
            status: z.nativeEnum(TransactionStatus),
            fees: z.string().nullable(),
            blockHeight: z.number().nullable(),
            blockTime: z.number().nullable(),
            utxoCount: z.number().nullable(),
            withdrawalCount: z.number().nullable(),
            assetMintOrBurnCount: z.number().nullable(),
            redeemerCount: z.number().nullable(),
            validContract: z.boolean().nullable(),
            outputAmount: z.string().nullable(),
=======
            txHash: z.string().nullable(),
            status: z.nativeEnum(TransactionStatus),
            previousOnChainState: z.nativeEnum(OnChainState).nullable(),
            newOnChainState: z.nativeEnum(OnChainState).nullable(),
            confirmations: z.number().nullable(),
>>>>>>> cf23c6d9
          }),
        )
        .nullable(),
      RequestedFunds: z.array(
        z.object({
          amount: z
            .string()
            .describe(
              'The quantity of the asset. Make sure to convert it from the underlying smallest unit (in case of decimals, multiply it by the decimal factor e.g. for 1 ADA = 10000000 lovelace)',
            ),
          unit: z
            .string()
            .describe(
              'Asset policy id + asset name concatenated. Use an empty string for ADA/lovelace e.g (1000000 lovelace = 1 ADA)',
            ),
        }),
      ),
      WithdrawnForSeller: z.array(
        z.object({
          amount: z.string(),
          unit: z.string(),
        }),
      ),
      WithdrawnForBuyer: z.array(
        z.object({
          amount: z.string(),
          unit: z.string(),
        }),
      ),
      PaymentSource: z.object({
        id: z.string(),
        network: z.nativeEnum(Network),
        smartContractAddress: z.string(),
        policyId: z.string().nullable(),
      }),
      BuyerWallet: z
        .object({
          id: z.string(),
          walletVkey: z.string(),
        })
        .nullable(),
      SmartContractWallet: z
        .object({
          id: z.string(),
          walletVkey: z.string(),
          walletAddress: z.string(),
        })
        .nullable(),
      metadata: z.string().nullable(),
    }),
  ),
});

export const queryPaymentEntryGet = readAuthenticatedEndpointFactory.build({
  method: 'get',
  input: queryPaymentsSchemaInput,
  output: queryPaymentsSchemaOutput,
  handler: async ({
    input,
    options,
  }: {
    input: z.infer<typeof queryPaymentsSchemaInput>;
    options: {
      id: string;
      permission: $Enums.Permission;
      networkLimit: $Enums.Network[];
      usageLimited: boolean;
    };
  }) => {
    await checkIsAllowedNetworkOrThrowUnauthorized(
      options.networkLimit,
      input.network,
      options.permission,
    );

    const result = await prisma.paymentRequest.findMany({
      where: {
        PaymentSource: {
          network: input.network,
          smartContractAddress: input.filterSmartContractAddress ?? undefined,
          deletedAt: null,
        },
      },
      orderBy: { createdAt: 'desc' },
      cursor: input.cursorId
        ? {
            id: input.cursorId,
          }
        : undefined,
      take: input.limit,
      include: {
        BuyerWallet: true,
        SmartContractWallet: { where: { deletedAt: null } },
        PaymentSource: true,
        RequestedFunds: { include: { AgentFixedPricing: true } },
        NextAction: true,
        CurrentTransaction: true,
        WithdrawnForSeller: true,
        WithdrawnForBuyer: true,
        TransactionHistory: {
          orderBy: { createdAt: 'desc' },
          take: input.includeHistory == true ? undefined : 0,
        },
      },
    });
    if (result == null) {
      throw createHttpError(404, 'Payment not found');
    }

    return {
      Payments: result.map((payment) => ({
        ...payment,
<<<<<<< HEAD
        CurrentTransaction: payment.CurrentTransaction
          ? {
              id: payment.CurrentTransaction.id,
              createdAt: payment.CurrentTransaction.createdAt,
              updatedAt: payment.CurrentTransaction.updatedAt,
              txHash: payment.CurrentTransaction.txHash,
              status: payment.CurrentTransaction.status,
              fees: payment.CurrentTransaction.fees?.toString() ?? null,
              blockHeight: payment.CurrentTransaction.blockHeight,
              blockTime: payment.CurrentTransaction.blockTime,
              utxoCount: payment.CurrentTransaction.utxoCount,
              withdrawalCount: payment.CurrentTransaction.withdrawalCount,
              assetMintOrBurnCount:
                payment.CurrentTransaction.assetMintOrBurnCount,
              redeemerCount: payment.CurrentTransaction.redeemerCount,
              validContract: payment.CurrentTransaction.validContract,
              outputAmount: payment.CurrentTransaction.outputAmount,
            }
          : null,
        TransactionHistory: payment.TransactionHistory.map((tx) => ({
          id: tx.id,
          createdAt: tx.createdAt,
          updatedAt: tx.updatedAt,
          txHash: tx.txHash,
          status: tx.status,
          fees: tx.fees?.toString() ?? null,
          blockHeight: tx.blockHeight,
          blockTime: tx.blockTime,
          utxoCount: tx.utxoCount,
          withdrawalCount: tx.withdrawalCount,
          assetMintOrBurnCount: tx.assetMintOrBurnCount,
          redeemerCount: tx.redeemerCount,
          validContract: tx.validContract,
          outputAmount: tx.outputAmount,
        })),
        submitResultTime: payment.submitResultTime.toString(),
        cooldownTime: Number(payment.sellerCoolDownTime),
        cooldownTimeOtherParty: Number(payment.buyerCoolDownTime),
        payByTime: payment.payByTime?.toString() ?? null,
        unlockTime: payment.unlockTime.toString(),
        externalDisputeUnlockTime: payment.externalDisputeUnlockTime.toString(),
        collateralReturnLovelace:
          payment.collateralReturnLovelace?.toString() ?? null,
        RequestedFunds: (
          payment.RequestedFunds as Array<{ unit: string; amount: bigint }>
        ).map((amount) => ({
          ...amount,
          amount: amount.amount.toString(),
        })),
        WithdrawnForSeller: (
          payment.WithdrawnForSeller as Array<{ unit: string; amount: bigint }>
        ).map((amount) => ({
          unit: amount.unit,
          amount: amount.amount.toString(),
        })),
        WithdrawnForBuyer: (
          payment.WithdrawnForBuyer as Array<{ unit: string; amount: bigint }>
        ).map((amount) => ({
          unit: amount.unit,
          amount: amount.amount.toString(),
        })),
=======
        ...transformPaymentGetTimestamps(payment),
        ...transformPaymentGetAmounts(payment),
>>>>>>> cf23c6d9
      })),
    };
  },
});

export const createPaymentsSchemaInput = z.object({
  inputHash: z
    .string()
    .max(250)
    .describe(
      'The hash of the input data of the payment, should be sha256 hash of the input data, therefore needs to be in hex string format',
    ),
  network: z
    .nativeEnum(Network)
    .describe('The network the payment will be received on'),
  agentIdentifier: z
    .string()
    .min(57)
    .max(250)
    .describe('The identifier of the agent that will be paid'),
  RequestedFunds: z
    .array(z.object({ amount: z.string().max(25), unit: z.string().max(150) }))
    .max(7)
    .optional()
    .describe('The amounts of the payment, should be null for fixed amount'),
  payByTime: ez
    .dateIn()
    .default(new Date(1000 * 60 * 60 * 12).toISOString())
    .describe(
      'The time after which the payment has to be submitted to the smart contract',
    ),
  submitResultTime: ez
    .dateIn()
    .default(new Date(1000 * 60 * 60 * 12).toISOString())
    .describe(
      'The time after which the payment has to be submitted to the smart contract',
    ),
  unlockTime: ez
    .dateIn()
    .optional()
    .describe('The time after which the payment will be unlocked'),
  externalDisputeUnlockTime: ez
    .dateIn()
    .optional()
    .describe(
      'The time after which the payment will be unlocked for external dispute',
    ),
  metadata: z
    .string()
    .optional()
    .describe('Metadata to be stored with the payment request'),
  identifierFromPurchaser: z
    .string()
    .min(14)
    .max(26)
    .describe(
      'The a unique nonce from the purchaser. Required to be in hex format',
    ),
});

export const createPaymentSchemaOutput = z.object({
  id: z.string(),
  createdAt: z.date(),
  updatedAt: z.date(),
  blockchainIdentifier: z.string(),
  payByTime: z.string(),
  submitResultTime: z.string(),
  unlockTime: z.string(),
  externalDisputeUnlockTime: z.string(),
  lastCheckedAt: z.date().nullable(),
  requestedById: z.string(),
  inputHash: z.string(),
  resultHash: z.string(),
  onChainState: z.nativeEnum(OnChainState).nullable(),
  NextAction: z.object({
    requestedAction: z.nativeEnum(PaymentAction),
    resultHash: z.string().nullable(),
    errorType: z.nativeEnum(PaymentErrorType).nullable(),
    errorNote: z.string().nullable(),
  }),
  RequestedFunds: z.array(
    z.object({
      amount: z
        .string()
        .describe(
          'The quantity of the asset. Make sure to convert it from the underlying smallest unit (in case of decimals, multiply it by the decimal factor e.g. for 1 ADA = 10000000 lovelace)',
        ),
      unit: z
        .string()
        .describe(
          'Asset policy id + asset name concatenated. Use an empty string for ADA/lovelace e.g (1000000 lovelace = 1 ADA)',
        ),
    }),
  ),
  WithdrawnForSeller: z.array(
    z.object({
      amount: z.string(),
      unit: z.string(),
    }),
  ),
  WithdrawnForBuyer: z.array(
    z.object({
      amount: z.string(),
      unit: z.string(),
    }),
  ),
  PaymentSource: z.object({
    id: z.string(),
    network: z.nativeEnum(Network),
    smartContractAddress: z.string(),
    policyId: z.string().nullable(),
  }),
  BuyerWallet: z
    .object({
      id: z.string(),
      walletVkey: z.string(),
    })
    .nullable(),
  SmartContractWallet: z
    .object({
      id: z.string(),
      walletVkey: z.string(),
      walletAddress: z.string(),
    })
    .nullable(),
  CurrentTransaction: z
    .object({
      id: z.string(),
      createdAt: z.date(),
      updatedAt: z.date(),
      txHash: z.string(),
      status: z.nativeEnum(TransactionStatus),
      fees: z.string().nullable(),
      blockHeight: z.number().nullable(),
      blockTime: z.number().nullable(),
      utxoCount: z.number().nullable(),
      withdrawalCount: z.number().nullable(),
      assetMintOrBurnCount: z.number().nullable(),
      redeemerCount: z.number().nullable(),
      validContract: z.boolean().nullable(),
      outputAmount: z.string().nullable(),
    })
    .nullable(),
  TransactionHistory: z
    .array(
      z.object({
        id: z.string(),
        createdAt: z.date(),
        updatedAt: z.date(),
        txHash: z.string(),
        status: z.nativeEnum(TransactionStatus),
        fees: z.string().nullable(),
        blockHeight: z.number().nullable(),
        blockTime: z.number().nullable(),
        utxoCount: z.number().nullable(),
        withdrawalCount: z.number().nullable(),
        assetMintOrBurnCount: z.number().nullable(),
        redeemerCount: z.number().nullable(),
        validContract: z.boolean().nullable(),
        outputAmount: z.string().nullable(),
      }),
    )
    .nullable(),
  metadata: z.string().nullable(),
});

export const paymentInitPost = readAuthenticatedEndpointFactory.build({
  method: 'post',
  input: createPaymentsSchemaInput,
  output: createPaymentSchemaOutput,
  handler: async ({
    input,
    options,
  }: {
    input: z.infer<typeof createPaymentsSchemaInput>;
    options: {
      id: string;
      permission: $Enums.Permission;
      networkLimit: $Enums.Network[];
      usageLimited: boolean;
    };
  }) => {
    await checkIsAllowedNetworkOrThrowUnauthorized(
      options.networkLimit,
      input.network,
      options.permission,
    );
    const policyId = extractPolicyId(input.agentIdentifier);

    const specifiedPaymentContract = await prisma.paymentSource.findFirst({
      where: {
        network: input.network,
        policyId: policyId,
        deletedAt: null,
      },
      include: {
        HotWallets: { include: { Secret: true }, where: { deletedAt: null } },
        PaymentSourceConfig: true,
      },
    });
    if (specifiedPaymentContract == null) {
      throw createHttpError(
        404,
        'Network and policyId combination not supported',
      );
    }
    await checkIsAllowedNetworkOrThrowUnauthorized(
      options.networkLimit,
      input.network,
      options.permission,
    );
    const purchaserId = input.identifierFromPurchaser;
    if (validateHexString(purchaserId) == false) {
      throw createHttpError(
        400,
        'Purchaser identifier is not a valid hex string',
      );
    }
    const inputHash = input.inputHash;
    if (validateHexString(inputHash) == false) {
      throw createHttpError(400, 'Input hash is not a valid hex string');
    }

    const payByTime = BigInt(input.payByTime.getTime());
    const submitResultTime = BigInt(input.submitResultTime.getTime());

    const unlockTime =
      input.unlockTime != undefined
        ? input.unlockTime.getTime()
        : new Date(
            input.submitResultTime.getTime() + 1000 * 60 * 60 * 6,
          ).getTime(); // default +6h

    const externalDisputeUnlockTime =
      input.externalDisputeUnlockTime != undefined
        ? input.externalDisputeUnlockTime.getTime()
        : new Date(
            input.submitResultTime.getTime() + 1000 * 60 * 60 * 12,
          ).getTime(); // default +12h

    //require at least 3 hours between unlock time and the submit result time
    const additionalExternalDisputeUnlockTime = BigInt(1000 * 60 * 15);

    if (payByTime > submitResultTime - BigInt(1000 * 60 * 5)) {
      throw createHttpError(
        400,
        'Pay by time must be before submit result time (min. 5 minutes)',
      );
    }
    if (payByTime < BigInt(Date.now() - 1000 * 60 * 5)) {
      throw createHttpError(
        400,
        'Pay by time must be in the future (max. 5 minutes)',
      );
    }

    if (
      externalDisputeUnlockTime <
      BigInt(unlockTime) + additionalExternalDisputeUnlockTime
    ) {
      throw createHttpError(
        400,
        'External dispute unlock time must be after unlock time (min. 15 minutes difference)',
      );
    }
    if (submitResultTime < BigInt(Date.now() + 1000 * 60 * 15)) {
      throw createHttpError(
        400,
        'Submit result time must be in the future (min. 15 minutes)',
      );
    }
    const offset = BigInt(1000 * 60 * 15);
    if (submitResultTime > BigInt(unlockTime) - offset) {
      throw createHttpError(
        400,
        'Submit result time must be before unlock time with at least 15 minutes difference',
      );
    }

    const provider = new BlockFrostAPI({
      projectId: specifiedPaymentContract.PaymentSourceConfig.rpcProviderApiKey,
    });

    if (input.agentIdentifier.startsWith(policyId) == false) {
      throw createHttpError(
        404,
        'The agentIdentifier is not of the specified payment source',
      );
    }
    let assetInWallet = [];
    try {
      assetInWallet = await provider.assetsAddresses(input.agentIdentifier, {
        order: 'desc',
        count: 1,
      });
    } catch (error) {
      if (error instanceof Error && error.message.includes('404')) {
        throw createHttpError(404, 'Agent identifier not found');
      }
      throw createHttpError(500, 'Error fetching asset in wallet');
    }

    if (assetInWallet.length == 0) {
      throw createHttpError(404, 'Agent identifier not found');
    }

    const assetMetadata = await provider.assetsById(input.agentIdentifier);
    if (!assetMetadata || !assetMetadata.onchain_metadata) {
      throw createHttpError(404, 'Agent registry metadata not found');
    }
    const parsedMetadata = metadataSchema.safeParse(
      assetMetadata.onchain_metadata,
    );
    if (!parsedMetadata.success) {
      throw createHttpError(404, 'Agent registry metadata not valid');
    }
    const pricing = parsedMetadata.data.agentPricing;
    if (
      pricing.pricingType == PricingType.Fixed &&
      input.RequestedFunds != null
    ) {
      throw createHttpError(
        400,
        'For fixed pricing, RequestedFunds must be null',
      );
    } else if (pricing.pricingType != PricingType.Fixed) {
      throw createHttpError(400, 'Non fixed price not supported yet');
    }

    const amounts = pricing.fixedPricing.map((amount) => ({
      amount: amount.amount,
      unit:
        metadataToString(amount.unit)?.toLowerCase() == 'lovelace'
          ? ''
          : metadataToString(amount.unit)!,
    }));

    const vKey = resolvePaymentKeyHash(assetInWallet[0].address);

    const sellingWallet = specifiedPaymentContract.HotWallets.find(
      (wallet) =>
        wallet.walletVkey == vKey && wallet.type == HotWalletType.Selling,
    );
    if (sellingWallet == null) {
      throw createHttpError(
        404,
        'Agent identifier not found in selling wallets',
      );
    }
    const sellerCUID = cuid2.createId();
    const sellerId = generateSHA256Hash(sellerCUID) + input.agentIdentifier;
    const blockchainIdentifier = {
      inputHash: input.inputHash,
      agentIdentifier: input.agentIdentifier,
      purchaserIdentifier: input.identifierFromPurchaser,
      sellerIdentifier: sellerId,
      //RequestedFunds: is null for fixed pricing
      RequestedFunds: null,
      payByTime: input.payByTime.getTime().toString(),
      submitResultTime: input.submitResultTime.getTime().toString(),
      unlockTime: unlockTime.toString(),
      externalDisputeUnlockTime: externalDisputeUnlockTime.toString(),
      sellerAddress: sellingWallet.walletAddress,
    };
    const meshWallet = new MeshWallet({
      networkId: convertNetworkToId(input.network),
      key: {
        type: 'mnemonic',
        words: decrypt(sellingWallet.Secret.encryptedMnemonic).split(' '),
      },
    });

    const hashedBlockchainIdentifier = generateSHA256Hash(
      stringify(blockchainIdentifier),
    );
    const signedBlockchainIdentifier = await meshWallet.signData(
      hashedBlockchainIdentifier,
      sellingWallet.walletAddress,
    );

    const compressedEncodedBlockchainIdentifier = generateBlockchainIdentifier(
      signedBlockchainIdentifier.key,
      signedBlockchainIdentifier.signature,
      sellerId,
      input.identifierFromPurchaser,
    );

    const payment = await prisma.paymentRequest.create({
      data: {
        blockchainIdentifier: compressedEncodedBlockchainIdentifier,
        PaymentSource: { connect: { id: specifiedPaymentContract.id } },
        RequestedFunds: {
          createMany: {
            data: amounts.map((amount) => {
              return { amount: BigInt(amount.amount), unit: amount.unit };
            }),
          },
        },
        NextAction: {
          create: {
            requestedAction: PaymentAction.WaitingForExternalAction,
          },
        },
        inputHash: input.inputHash,
        resultHash: '',
        SmartContractWallet: {
          connect: { id: sellingWallet.id, deletedAt: null },
        },
        payByTime: input.payByTime.getTime(),
        submitResultTime: input.submitResultTime.getTime(),
        unlockTime: unlockTime,
        externalDisputeUnlockTime: externalDisputeUnlockTime,
        sellerCoolDownTime: 0,
        buyerCoolDownTime: 0,
        requestedBy: { connect: { id: options.id } },
        metadata: input.metadata,
      },
      include: {
        RequestedFunds: true,
        BuyerWallet: true,
        SmartContractWallet: { where: { deletedAt: null } },
        PaymentSource: true,
        NextAction: true,
        CurrentTransaction: true,
        TransactionHistory: true,
        WithdrawnForSeller: true,
        WithdrawnForBuyer: true,
      },
    });
    if (payment.SmartContractWallet == null) {
      throw createHttpError(500, 'Smart contract wallet not connected');
    }
    return {
      ...payment,
      CurrentTransaction: payment.CurrentTransaction
        ? {
            id: payment.CurrentTransaction.id,
            createdAt: payment.CurrentTransaction.createdAt,
            updatedAt: payment.CurrentTransaction.updatedAt,
            txHash: payment.CurrentTransaction.txHash,
            status: payment.CurrentTransaction.status,
            fees: payment.CurrentTransaction.fees?.toString() ?? null,
            blockHeight: payment.CurrentTransaction.blockHeight,
            blockTime: payment.CurrentTransaction.blockTime,
            utxoCount: payment.CurrentTransaction.utxoCount,
            withdrawalCount: payment.CurrentTransaction.withdrawalCount,
            assetMintOrBurnCount:
              payment.CurrentTransaction.assetMintOrBurnCount,
            redeemerCount: payment.CurrentTransaction.redeemerCount,
            validContract: payment.CurrentTransaction.validContract,
            outputAmount: payment.CurrentTransaction.outputAmount,
          }
        : null,
      TransactionHistory: payment.TransactionHistory.map((tx) => ({
        id: tx.id,
        createdAt: tx.createdAt,
        updatedAt: tx.updatedAt,
        txHash: tx.txHash,
        status: tx.status,
        fees: tx.fees?.toString() ?? null,
        blockHeight: tx.blockHeight,
        blockTime: tx.blockTime,
        utxoCount: tx.utxoCount,
        withdrawalCount: tx.withdrawalCount,
        assetMintOrBurnCount: tx.assetMintOrBurnCount,
        redeemerCount: tx.redeemerCount,
        validContract: tx.validContract,
        outputAmount: tx.outputAmount,
      })),
      payByTime: payment.payByTime!.toString(),
      submitResultTime: payment.submitResultTime.toString(),
      unlockTime: payment.unlockTime.toString(),
      externalDisputeUnlockTime: payment.externalDisputeUnlockTime.toString(),
      RequestedFunds: (
        payment.RequestedFunds as Array<{ unit: string; amount: bigint }>
      ).map((amount) => ({
        ...amount,
        amount: amount.amount.toString(),
      })),
      WithdrawnForSeller: (
        payment.WithdrawnForSeller as Array<{ unit: string; amount: bigint }>
      ).map((amount) => ({
        unit: amount.unit,
        amount: amount.amount.toString(),
      })),
      WithdrawnForBuyer: (
        payment.WithdrawnForBuyer as Array<{ unit: string; amount: bigint }>
      ).map((amount) => ({
        unit: amount.unit,
        amount: BigInt(amount.amount).toString(),
      })),
    };
  },
});<|MERGE_RESOLUTION|>--- conflicted
+++ resolved
@@ -93,9 +93,6 @@
           id: z.string(),
           createdAt: z.date(),
           updatedAt: z.date(),
-<<<<<<< HEAD
-          txHash: z.string(),
-          status: z.nativeEnum(TransactionStatus),
           fees: z.string().nullable(),
           blockHeight: z.number().nullable(),
           blockTime: z.number().nullable(),
@@ -105,13 +102,11 @@
           redeemerCount: z.number().nullable(),
           validContract: z.boolean().nullable(),
           outputAmount: z.string().nullable(),
-=======
           txHash: z.string().nullable(),
           status: z.nativeEnum(TransactionStatus),
           previousOnChainState: z.nativeEnum(OnChainState).nullable(),
           newOnChainState: z.nativeEnum(OnChainState).nullable(),
           confirmations: z.number().nullable(),
->>>>>>> cf23c6d9
         })
         .nullable(),
       TransactionHistory: z
@@ -120,7 +115,6 @@
             id: z.string(),
             createdAt: z.date(),
             updatedAt: z.date(),
-<<<<<<< HEAD
             txHash: z.string(),
             status: z.nativeEnum(TransactionStatus),
             fees: z.string().nullable(),
@@ -132,13 +126,9 @@
             redeemerCount: z.number().nullable(),
             validContract: z.boolean().nullable(),
             outputAmount: z.string().nullable(),
-=======
-            txHash: z.string().nullable(),
-            status: z.nativeEnum(TransactionStatus),
             previousOnChainState: z.nativeEnum(OnChainState).nullable(),
             newOnChainState: z.nativeEnum(OnChainState).nullable(),
             confirmations: z.number().nullable(),
->>>>>>> cf23c6d9
           }),
         )
         .nullable(),
@@ -251,72 +241,20 @@
     return {
       Payments: result.map((payment) => ({
         ...payment,
-<<<<<<< HEAD
+        ...transformPaymentGetTimestamps(payment),
+        ...transformPaymentGetAmounts(payment),
         CurrentTransaction: payment.CurrentTransaction
           ? {
-              id: payment.CurrentTransaction.id,
-              createdAt: payment.CurrentTransaction.createdAt,
-              updatedAt: payment.CurrentTransaction.updatedAt,
-              txHash: payment.CurrentTransaction.txHash,
-              status: payment.CurrentTransaction.status,
+              ...payment.CurrentTransaction,
               fees: payment.CurrentTransaction.fees?.toString() ?? null,
-              blockHeight: payment.CurrentTransaction.blockHeight,
-              blockTime: payment.CurrentTransaction.blockTime,
-              utxoCount: payment.CurrentTransaction.utxoCount,
-              withdrawalCount: payment.CurrentTransaction.withdrawalCount,
-              assetMintOrBurnCount:
-                payment.CurrentTransaction.assetMintOrBurnCount,
-              redeemerCount: payment.CurrentTransaction.redeemerCount,
-              validContract: payment.CurrentTransaction.validContract,
-              outputAmount: payment.CurrentTransaction.outputAmount,
             }
           : null,
-        TransactionHistory: payment.TransactionHistory.map((tx) => ({
-          id: tx.id,
-          createdAt: tx.createdAt,
-          updatedAt: tx.updatedAt,
-          txHash: tx.txHash,
-          status: tx.status,
-          fees: tx.fees?.toString() ?? null,
-          blockHeight: tx.blockHeight,
-          blockTime: tx.blockTime,
-          utxoCount: tx.utxoCount,
-          withdrawalCount: tx.withdrawalCount,
-          assetMintOrBurnCount: tx.assetMintOrBurnCount,
-          redeemerCount: tx.redeemerCount,
-          validContract: tx.validContract,
-          outputAmount: tx.outputAmount,
-        })),
-        submitResultTime: payment.submitResultTime.toString(),
-        cooldownTime: Number(payment.sellerCoolDownTime),
-        cooldownTimeOtherParty: Number(payment.buyerCoolDownTime),
-        payByTime: payment.payByTime?.toString() ?? null,
-        unlockTime: payment.unlockTime.toString(),
-        externalDisputeUnlockTime: payment.externalDisputeUnlockTime.toString(),
-        collateralReturnLovelace:
-          payment.collateralReturnLovelace?.toString() ?? null,
-        RequestedFunds: (
-          payment.RequestedFunds as Array<{ unit: string; amount: bigint }>
-        ).map((amount) => ({
-          ...amount,
-          amount: amount.amount.toString(),
-        })),
-        WithdrawnForSeller: (
-          payment.WithdrawnForSeller as Array<{ unit: string; amount: bigint }>
-        ).map((amount) => ({
-          unit: amount.unit,
-          amount: amount.amount.toString(),
-        })),
-        WithdrawnForBuyer: (
-          payment.WithdrawnForBuyer as Array<{ unit: string; amount: bigint }>
-        ).map((amount) => ({
-          unit: amount.unit,
-          amount: amount.amount.toString(),
-        })),
-=======
-        ...transformPaymentGetTimestamps(payment),
-        ...transformPaymentGetAmounts(payment),
->>>>>>> cf23c6d9
+        TransactionHistory: payment.TransactionHistory
+          ? payment.TransactionHistory.map((tx) => ({
+              ...tx,
+              fees: tx.fees?.toString() ?? null,
+            }))
+          : null,
       })),
     };
   },
