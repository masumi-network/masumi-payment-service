--- conflicted
+++ resolved
@@ -75,7 +75,6 @@
     ),
 });
 
-<<<<<<< HEAD
 export const queryPaymentCountSchemaInput = z.object({
   network: z
     .nativeEnum(Network)
@@ -91,103 +90,6 @@
   total: z.number().describe('Total number of payments'),
 });
 
-export const queryPaymentsSchemaOutput = z.object({
-  Payments: z.array(
-    z.object({
-      id: z.string().describe('Unique identifier for the payment'),
-      createdAt: z.date().describe('Timestamp when the payment was created'),
-      updatedAt: z
-        .date()
-        .describe('Timestamp when the payment was last updated'),
-      blockchainIdentifier: z
-        .string()
-        .describe('Unique blockchain identifier for the payment'),
-      agentIdentifier: z
-        .string()
-        .nullable()
-        .describe('Identifier of the agent that is being paid'),
-      lastCheckedAt: z
-        .date()
-        .nullable()
-        .describe(
-          'Timestamp when the payment was last checked on-chain. Null if never checked',
-        ),
-      payByTime: z
-        .string()
-        .nullable()
-        .describe(
-          'Unix timestamp (in milliseconds) by which the buyer must submit the payment transaction. Null if not set',
-        ),
-      submitResultTime: z
-        .string()
-        .describe(
-          'Unix timestamp (in milliseconds) by which the seller must submit the result',
-        ),
-      unlockTime: z
-        .string()
-        .describe(
-          'Unix timestamp (in milliseconds) after which funds can be unlocked if no disputes',
-        ),
-      collateralReturnLovelace: z
-        .string()
-        .nullable()
-        .describe(
-          'Amount of collateral to return in lovelace. Null if no collateral',
-        ),
-      externalDisputeUnlockTime: z
-        .string()
-        .describe(
-          'Unix timestamp (in milliseconds) after which external dispute resolution can occur',
-        ),
-      requestedById: z
-        .string()
-        .describe('ID of the API key that created this payment'),
-      resultHash: z
-        .string()
-        .nullable()
-        .describe(
-          'SHA256 hash of the result submitted by the seller (hex string)',
-        ),
-      inputHash: z
-        .string()
-        .nullable()
-        .describe('SHA256 hash of the input data for the payment (hex string)'),
-      cooldownTime: z
-        .number()
-        .describe('Cooldown period in milliseconds for the seller to dispute'),
-      cooldownTimeOtherParty: z
-        .number()
-        .describe('Cooldown period in milliseconds for the buyer to dispute'),
-      onChainState: z
-        .nativeEnum(OnChainState)
-        .nullable()
-        .describe(
-          'Current state of the payment on the blockchain. Null if not yet on-chain',
-        ),
-      NextAction: z
-        .object({
-          requestedAction: z
-            .nativeEnum(PaymentAction)
-            .describe('Next action required for this payment'),
-          errorType: z
-            .nativeEnum(PaymentErrorType)
-            .nullable()
-            .describe('Type of error that occurred, if any'),
-          errorNote: z
-            .string()
-            .nullable()
-            .describe('Additional details about the error, if any'),
-          resultHash: z
-            .string()
-            .nullable()
-            .describe(
-              'SHA256 hash of the result to be submitted (hex string). Null if not applicable',
-            ),
-        })
-        .describe('Next action required for this payment'),
-      CurrentTransaction: z
-        .object({
-=======
 export const paymentResponseSchema = z
   .object({
     id: z.string().describe('Unique identifier for the payment'),
@@ -321,7 +223,6 @@
     TransactionHistory: z
       .array(
         z.object({
->>>>>>> e860004e
           id: z.string().describe('Unique identifier for the transaction'),
           createdAt: z
             .date()
