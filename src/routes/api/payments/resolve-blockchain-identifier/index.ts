import { z } from '@/utils/zod-openapi';
import { Network, $Enums } from '@prisma/client';
import { prisma } from '@/utils/db';
import createHttpError from 'http-errors';
import { checkIsAllowedNetworkOrThrowUnauthorized } from '@/utils/middleware/auth-middleware';
import { WalletAccess } from '@/services/wallet-access';
import { readAuthenticatedEndpointFactory } from '@/utils/security/auth/read-authenticated';
import {
  transformPaymentGetTimestamps,
  transformPaymentGetAmounts,
} from '@/utils/shared/transformers';
import { decodeBlockchainIdentifier } from '@/utils/generator/blockchain-identifier-generator';
import { paymentResponseSchema } from '@/routes/api/payments';

export const postPaymentRequestSchemaInput = z.object({
  blockchainIdentifier: z
    .string()
    .describe('The blockchain identifier to resolve'),
  network: z
    .nativeEnum(Network)
    .describe('The network the purchases were made on'),
  filterSmartContractAddress: z
    .string()
    .optional()
    .nullable()
    .describe('The smart contract address of the payment source'),

  includeHistory: z
    .string()
    .optional()
    .transform((val) => val?.toLowerCase() == 'true')
    .default('false')
    .describe(
      'Whether to include the full transaction and status history of the purchases',
    ),
});

export const postPaymentRequestSchemaOutput = paymentResponseSchema;

export const resolvePaymentRequestPost = readAuthenticatedEndpointFactory.build(
  {
    method: 'post',
    input: postPaymentRequestSchemaInput,
    output: postPaymentRequestSchemaOutput,
    handler: async ({
      input,
      options,
    }: {
      input: z.infer<typeof postPaymentRequestSchemaInput>;
      options: {
        id: string;
        permission: $Enums.Permission;
        networkLimit: $Enums.Network[];
        usageLimited: boolean;
        allowedWalletIds: string[];
      };
    }) => {
      await checkIsAllowedNetworkOrThrowUnauthorized(
        options.networkLimit,
        input.network,
        options.permission,
      );

      const result = await prisma.paymentRequest.findUnique({
        where: {
          PaymentSource: {
            deletedAt: null,
            network: input.network,
            smartContractAddress: input.filterSmartContractAddress ?? undefined,
          },
          blockchainIdentifier: input.blockchainIdentifier,
        },
        include: {
          BuyerWallet: true,
          SmartContractWallet: { where: { deletedAt: null } },
          RequestedFunds: true,
          NextAction: true,
          PaymentSource: true,
          CurrentTransaction: true,
          WithdrawnForSeller: true,
          WithdrawnForBuyer: true,
          TransactionHistory: {
            orderBy: { createdAt: 'desc' },
            take: input.includeHistory == true ? undefined : 0,
          },
        },
      });
      if (result == null) {
        throw createHttpError(404, 'Payment not found');
      }

<<<<<<< HEAD
      await WalletAccess.validateResourceAccess(
        {
          apiKeyId: options.id,
          permission: options.permission,
          allowedWalletIds: options.allowedWalletIds,
        },
        result.SmartContractWallet
          ? { smartContractWalletId: result.SmartContractWallet.id }
          : null,
      );

=======
      const decoded = decodeBlockchainIdentifier(result.blockchainIdentifier);
>>>>>>> 7ef1a635
      return {
        ...result,
        ...transformPaymentGetTimestamps(result),
        ...transformPaymentGetAmounts(result),
        agentIdentifier: decoded?.agentIdentifier ?? null,
        CurrentTransaction: result.CurrentTransaction
          ? {
              ...result.CurrentTransaction,
              fees: result.CurrentTransaction.fees?.toString() ?? null,
            }
          : null,
        TransactionHistory: result.TransactionHistory
          ? result.TransactionHistory.map((tx) => ({
              ...tx,
              fees: tx.fees?.toString() ?? null,
            }))
          : null,
      };
    },
  },
);<|MERGE_RESOLUTION|>--- conflicted
+++ resolved
@@ -1,9 +1,9 @@
 import { z } from '@/utils/zod-openapi';
-import { Network, $Enums } from '@prisma/client';
+import { Network, $Enums, Prisma } from '@prisma/client';
+import { WalletAccess } from '@/services/wallet-access';
 import { prisma } from '@/utils/db';
 import createHttpError from 'http-errors';
 import { checkIsAllowedNetworkOrThrowUnauthorized } from '@/utils/middleware/auth-middleware';
-import { WalletAccess } from '@/services/wallet-access';
 import { readAuthenticatedEndpointFactory } from '@/utils/security/auth/read-authenticated';
 import {
   transformPaymentGetTimestamps,
@@ -61,15 +61,26 @@
         options.permission,
       );
 
-      const result = await prisma.paymentRequest.findUnique({
-        where: {
-          PaymentSource: {
-            deletedAt: null,
-            network: input.network,
-            smartContractAddress: input.filterSmartContractAddress ?? undefined,
-          },
-          blockchainIdentifier: input.blockchainIdentifier,
+      const baseWhere: Prisma.PaymentRequestWhereInput = {
+        PaymentSource: {
+          deletedAt: null,
+          network: input.network,
+          smartContractAddress: input.filterSmartContractAddress ?? undefined,
         },
+        blockchainIdentifier: input.blockchainIdentifier,
+      };
+
+      const whereClause = WalletAccess.buildFilter(
+        {
+          apiKeyId: options.id,
+          permission: options.permission,
+          allowedWalletIds: options.allowedWalletIds,
+        },
+        baseWhere,
+      );
+
+      const result = await prisma.paymentRequest.findFirst({
+        where: whereClause,
         include: {
           BuyerWallet: true,
           SmartContractWallet: { where: { deletedAt: null } },
@@ -89,21 +100,7 @@
         throw createHttpError(404, 'Payment not found');
       }
 
-<<<<<<< HEAD
-      await WalletAccess.validateResourceAccess(
-        {
-          apiKeyId: options.id,
-          permission: options.permission,
-          allowedWalletIds: options.allowedWalletIds,
-        },
-        result.SmartContractWallet
-          ? { smartContractWalletId: result.SmartContractWallet.id }
-          : null,
-      );
-
-=======
       const decoded = decodeBlockchainIdentifier(result.blockchainIdentifier);
->>>>>>> 7ef1a635
       return {
         ...result,
         ...transformPaymentGetTimestamps(result),
