--- conflicted
+++ resolved
@@ -32,199 +32,178 @@
 });
 
 export const queryRegistryRequestSchemaOutput = z.object({
-  Assets: z
-    .array(
-      z.object({
-        error: z
-          .string()
-          .nullable()
-          .describe('Error message if registration failed. Null if no error'),
-        id: z.string().describe('Unique identifier for the registry request'),
-        name: z.string().describe('Name of the agent'),
-        description: z
-          .string()
-          .nullable()
-          .describe('Description of the agent. Null if not provided'),
-        apiBaseUrl: z
-          .string()
-          .describe('Base URL of the agent API for interactions'),
-        Capability: z
-          .object({
-            name: z
+  Assets: z.array(
+    z.object({
+      error: z
+        .string()
+        .nullable()
+        .describe('Error message if registration failed. Null if no error'),
+      id: z.string().describe('Unique identifier for the registry request'),
+      name: z.string().describe('Name of the agent'),
+      description: z
+        .string()
+        .nullable()
+        .describe('Description of the agent. Null if not provided'),
+      apiBaseUrl: z
+        .string()
+        .describe('Base URL of the agent API for interactions'),
+      Capability: z
+        .object({
+          name: z
+            .string()
+            .nullable()
+            .describe('Name of the AI model/capability. Null if not provided'),
+          version: z
+            .string()
+            .nullable()
+            .describe(
+              'Version of the AI model/capability. Null if not provided',
+            ),
+        })
+        .describe(
+          'Information about the AI model and version used by the agent',
+        ),
+      Author: z
+        .object({
+          name: z.string().describe('Name of the agent author'),
+          contactEmail: z
+            .string()
+            .nullable()
+            .describe('Contact email of the author. Null if not provided'),
+          contactOther: z
+            .string()
+            .nullable()
+            .describe(
+              'Other contact information for the author. Null if not provided',
+            ),
+          organization: z
+            .string()
+            .nullable()
+            .describe('Organization of the author. Null if not provided'),
+        })
+        .describe('Author information for the agent'),
+      Legal: z
+        .object({
+          privacyPolicy: z
+            .string()
+            .nullable()
+            .describe('URL to the privacy policy. Null if not provided'),
+          terms: z
+            .string()
+            .nullable()
+            .describe('URL to the terms of service. Null if not provided'),
+          other: z
+            .string()
+            .nullable()
+            .describe('Other legal information. Null if not provided'),
+        })
+        .describe('Legal information about the agent'),
+      state: z
+        .nativeEnum(RegistrationState)
+        .describe('Current state of the registration process'),
+      Tags: z.array(z.string()).describe('List of tags categorizing the agent'),
+      createdAt: z
+        .date()
+        .describe('Timestamp when the registry request was created'),
+      updatedAt: z
+        .date()
+        .describe('Timestamp when the registry request was last updated'),
+      lastCheckedAt: z
+        .date()
+        .nullable()
+        .describe(
+          'Timestamp when the registry was last checked. Null if never checked',
+        ),
+      ExampleOutputs: z
+        .array(
+          z.object({
+            name: z.string().max(60).describe('Name of the example output'),
+            url: z.string().max(250).describe('URL to the example output'),
+            mimeType: z
               .string()
-              .nullable()
+              .max(60)
               .describe(
-                'Name of the AI model/capability. Null if not provided',
+                'MIME type of the example output (e.g., image/png, text/plain)',
               ),
-            version: z
-              .string()
-              .nullable()
-              .describe(
-                'Version of the AI model/capability. Null if not provided',
-              ),
-          })
-          .describe(
-            'Information about the AI model and version used by the agent',
-          ),
-        Author: z
-          .object({
-            name: z.string().describe('Name of the agent author'),
-            contactEmail: z
-              .string()
-              .nullable()
-              .describe('Contact email of the author. Null if not provided'),
-            contactOther: z
-              .string()
-              .nullable()
-              .describe(
-                'Other contact information for the author. Null if not provided',
-              ),
-            organization: z
-              .string()
-              .nullable()
-              .describe('Organization of the author. Null if not provided'),
-          })
-          .describe('Author information for the agent'),
-        Legal: z
-          .object({
-            privacyPolicy: z
-              .string()
-              .nullable()
-              .describe('URL to the privacy policy. Null if not provided'),
-            terms: z
-              .string()
-              .nullable()
-              .describe('URL to the terms of service. Null if not provided'),
-            other: z
-              .string()
-              .nullable()
-              .describe('Other legal information. Null if not provided'),
-          })
-          .describe('Legal information about the agent'),
-        state: z
-          .nativeEnum(RegistrationState)
-          .describe('Current state of the registration process'),
-        Tags: z
-          .array(z.string())
-          .describe('List of tags categorizing the agent'),
-        createdAt: z
-          .date()
-          .describe('Timestamp when the registry request was created'),
-        updatedAt: z
-          .date()
-          .describe('Timestamp when the registry request was last updated'),
-        lastCheckedAt: z
-          .date()
-          .nullable()
-          .describe(
-            'Timestamp when the registry was last checked. Null if never checked',
-          ),
-        ExampleOutputs: z
-          .array(
-            z.object({
-              name: z.string().max(60).describe('Name of the example output'),
-              url: z.string().max(250).describe('URL to the example output'),
-              mimeType: z
-                .string()
-                .max(60)
-                .describe(
-                  'MIME type of the example output (e.g., image/png, text/plain)',
-                ),
-            }),
-          )
-          .max(25)
-          .describe('List of example outputs from the agent'),
-        agentIdentifier: z
-          .string()
-          .min(57)
-          .max(250)
-          .nullable()
-          .describe(
-            'Full agent identifier (policy ID + asset name). Null if not yet minted',
-          ),
-        AgentPricing: z
-          .object({
+          }),
+        )
+        .max(25)
+        .describe('List of example outputs from the agent'),
+      agentIdentifier: z
+        .string()
+        .min(57)
+        .max(250)
+        .nullable()
+        .describe(
+          'Full agent identifier (policy ID + asset name). Null if not yet minted',
+        ),
+      AgentPricing: z
+        .object({
+          pricingType: z
+            .enum([PricingType.Fixed])
+            .describe('Pricing type for the agent '),
+          Pricing: z
+            .array(
+              z.object({
+                amount: z
+                  .string()
+                  .describe(
+                    'The quantity of the asset. Make sure to convert it from the underlying smallest unit (in case of decimals, multiply it by the decimal factor e.g. for 1 ADA = 10000000 lovelace)',
+                  ),
+                unit: z
+                  .string()
+                  .max(250)
+                  .describe(
+                    'Asset policy id + asset name concatenated. Uses an empty string for ADA/lovelace e.g (1000000 lovelace = 1 ADA)',
+                  ),
+              }),
+            )
+            .min(1)
+            .describe('List of assets and amounts for fixed pricing'),
+        })
+        .or(
+          z.object({
             pricingType: z
-              .enum([PricingType.Fixed])
+              .enum([PricingType.Free])
               .describe('Pricing type for the agent '),
-            Pricing: z
-              .array(
-                z.object({
-                  amount: z
-                    .string()
-                    .describe(
-                      'The quantity of the asset. Make sure to convert it from the underlying smallest unit (in case of decimals, multiply it by the decimal factor e.g. for 1 ADA = 10000000 lovelace)',
-                    ),
-                  unit: z
-                    .string()
-                    .max(250)
-                    .describe(
-                      'Asset policy id + asset name concatenated. Uses an empty string for ADA/lovelace e.g (1000000 lovelace = 1 ADA)',
-                    ),
-                }),
-              )
-              .min(1)
-              .describe('List of assets and amounts for fixed pricing'),
-          })
-          .or(
-            z.object({
-              pricingType: z
-                .enum([PricingType.Free])
-                .describe('Pricing type for the agent '),
-            }),
-          )
-          .describe('Pricing information for the agent'),
-        SmartContractWallet: z
-          .object({
-            walletVkey: z
-              .string()
-              .describe('Payment key hash of the smart contract wallet'),
-            walletAddress: z
-              .string()
-              .describe('Cardano address of the smart contract wallet'),
-          })
-          .describe('Smart contract wallet managing this agent registration'),
-        CurrentTransaction: z
-          .object({
-            txHash: z.string().describe('Cardano transaction hash'),
-            status: z
-              .nativeEnum(TransactionStatus)
-              .describe('Current status of the transaction'),
-            confirmations: z
-              .number()
-              .nullable()
-              .describe(
-                'Number of block confirmations for this transaction. Null if not yet confirmed',
-              ),
-          })
-          .nullable()
-          .describe(
-            'Current transaction for this registration. Null if no transaction in progress',
-          ),
-      }),
-<<<<<<< HEAD
-    )
-    .describe('List of agent registrations'),
-=======
+          }),
+        )
+        .describe('Pricing information for the agent'),
+      SmartContractWallet: z
+        .object({
+          walletVkey: z
+            .string()
+            .describe('Payment key hash of the smart contract wallet'),
+          walletAddress: z
+            .string()
+            .describe('Cardano address of the smart contract wallet'),
+        })
+        .describe('Smart contract wallet managing this agent registration'),
       CurrentTransaction: z
         .object({
-          txHash: z.string(),
-          status: z.nativeEnum(TransactionStatus),
-          confirmations: z.number().nullable(),
-          fees: z.string().nullable(),
-          blockHeight: z.number().nullable(),
-          blockTime: z.number().nullable(),
-          outputAmount: z.string().nullable(),
-          utxoCount: z.number().nullable(),
-          withdrawalCount: z.number().nullable(),
-          assetMintOrBurnCount: z.number().nullable(),
-          redeemerCount: z.number().nullable(),
-          validContract: z.boolean().nullable(),
+          txHash: z.string().describe('Cardano transaction hash'),
+          status: z
+            .nativeEnum(TransactionStatus)
+            .describe('Current status of the transaction'),
+          confirmations: z
+            .number()
+            .nullable()
+            .describe(
+              'Number of block confirmations for this transaction. Null if not yet confirmed',
+            ),
+          fees: z.string().nullable().describe('Fees of the transaction'),
+          blockHeight: z
+            .number()
+            .nullable()
+            .describe('Block height of the transaction'),
+          blockTime: z
+            .number()
+            .nullable()
+            .describe('Block time of the transaction'),
         })
         .nullable(),
     }),
   ),
->>>>>>> 157f0c15
 });
 
 export const queryRegistryRequestGet = payAuthenticatedEndpointFactory.build({
