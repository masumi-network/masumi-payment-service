--- conflicted
+++ resolved
@@ -32,174 +32,73 @@
 });
 
 export const queryRegistryRequestSchemaOutput = z.object({
-  Assets: z
-    .array(
-      z.object({
-        error: z
-          .string()
-          .nullable()
-          .describe('Error message if registration failed. Null if no error'),
-        id: z.string().describe('Unique identifier for the registry request'),
-        name: z.string().describe('Name of the agent'),
-        description: z
-          .string()
-          .nullable()
-          .describe('Description of the agent. Null if not provided'),
-        apiBaseUrl: z
-          .string()
-          .describe('Base URL of the agent API for interactions'),
-        Capability: z
-          .object({
-            name: z
-              .string()
-              .nullable()
-              .describe(
-                'Name of the AI model/capability. Null if not provided',
-              ),
-            version: z
-              .string()
-              .nullable()
-              .describe(
-                'Version of the AI model/capability. Null if not provided',
-              ),
-          })
-          .describe(
-            'Information about the AI model and version used by the agent',
-          ),
-        Author: z
-          .object({
-            name: z.string().describe('Name of the agent author'),
-            contactEmail: z
-              .string()
-              .nullable()
-              .describe('Contact email of the author. Null if not provided'),
-            contactOther: z
-              .string()
-              .nullable()
-              .describe(
-                'Other contact information for the author. Null if not provided',
-              ),
-            organization: z
-              .string()
-              .nullable()
-              .describe('Organization of the author. Null if not provided'),
-          })
-          .describe('Author information for the agent'),
-        Legal: z
-          .object({
-            privacyPolicy: z
-              .string()
-              .nullable()
-              .describe('URL to the privacy policy. Null if not provided'),
-            terms: z
-              .string()
-              .nullable()
-              .describe('URL to the terms of service. Null if not provided'),
-            other: z
-              .string()
-              .nullable()
-              .describe('Other legal information. Null if not provided'),
-          })
-          .describe('Legal information about the agent'),
-        state: z
-          .nativeEnum(RegistrationState)
-          .describe('Current state of the registration process'),
-        Tags: z
-          .array(z.string())
-          .describe('List of tags categorizing the agent'),
-        createdAt: z
-          .date()
-          .describe('Timestamp when the registry request was created'),
-        updatedAt: z
-          .date()
-          .describe('Timestamp when the registry request was last updated'),
-        lastCheckedAt: z
-          .date()
-          .nullable()
-          .describe(
-            'Timestamp when the registry was last checked. Null if never checked',
-          ),
-        ExampleOutputs: z
-          .array(
-            z.object({
-              name: z.string().max(60).describe('Name of the example output'),
-              url: z.string().max(250).describe('URL to the example output'),
-              mimeType: z
-                .string()
-                .max(60)
-                .describe(
-                  'MIME type of the example output (e.g., image/png, text/plain)',
-                ),
-            }),
-          )
-          .max(25)
-          .describe('List of example outputs from the agent'),
-        agentIdentifier: z
-          .string()
-          .min(57)
-          .max(250)
-          .nullable()
-          .describe(
-            'Full agent identifier (policy ID + asset name). Null if not yet minted',
-          ),
-        AgentPricing: z
-          .object({
-            pricingType: z
-              .enum([PricingType.Fixed])
-              .describe('Pricing type for the agent (Fixed or Free)'),
-            Pricing: z
-              .array(
-                z.object({
-                  amount: z
-                    .string()
-                    .describe(
-                      'The quantity of the asset. Make sure to convert it from the underlying smallest unit (in case of decimals, multiply it by the decimal factor e.g. for 1 ADA = 10000000 lovelace)',
-                    ),
-                  unit: z
-                    .string()
-                    .max(250)
-                    .describe(
-                      'Asset policy id + asset name concatenated. Uses an empty string for ADA/lovelace e.g (1000000 lovelace = 1 ADA)',
-                    ),
-                }),
-              )
-              .min(1)
-              .describe('List of assets and amounts for fixed pricing'),
-          })
-          .or(
-            z.object({
-              pricingType: z
-                .enum([PricingType.Free])
-                .describe('Pricing type for the agent (Fixed or Free)'),
-            }),
-          )
-          .describe('Pricing information for the agent'),
-        SmartContractWallet: z
-          .object({
-            walletVkey: z
-              .string()
-              .describe('Payment key hash of the smart contract wallet'),
-            walletAddress: z
-              .string()
-              .describe('Cardano address of the smart contract wallet'),
-          })
-          .describe('Smart contract wallet managing this agent registration'),
-        CurrentTransaction: z
-          .object({
-            txHash: z.string().describe('Cardano transaction hash'),
-            status: z
-              .nativeEnum(TransactionStatus)
-              .describe('Current status of the transaction'),
-          })
-          .nullable()
-          .describe(
-            'Current transaction for this registration. Null if no transaction in progress',
-          ),
-      }),
-<<<<<<< HEAD
-    )
-    .describe('List of agent registrations'),
-=======
+  Assets: z.array(
+    z.object({
+      error: z.string().nullable(),
+      id: z.string(),
+      name: z.string(),
+      description: z.string().nullable(),
+      apiBaseUrl: z.string(),
+      Capability: z.object({
+        name: z.string().nullable(),
+        version: z.string().nullable(),
+      }),
+      Author: z.object({
+        name: z.string(),
+        contactEmail: z.string().nullable(),
+        contactOther: z.string().nullable(),
+        organization: z.string().nullable(),
+      }),
+      Legal: z.object({
+        privacyPolicy: z.string().nullable(),
+        terms: z.string().nullable(),
+        other: z.string().nullable(),
+      }),
+      state: z.nativeEnum(RegistrationState),
+      Tags: z.array(z.string()),
+      createdAt: z.date(),
+      updatedAt: z.date(),
+      lastCheckedAt: z.date().nullable(),
+      ExampleOutputs: z
+        .array(
+          z.object({
+            name: z.string().max(60),
+            url: z.string().max(250),
+            mimeType: z.string().max(60),
+          }),
+        )
+        .max(25),
+      agentIdentifier: z.string().min(57).max(250).nullable(),
+      AgentPricing: z
+        .object({
+          pricingType: z.enum([PricingType.Fixed]),
+          Pricing: z
+            .array(
+              z.object({
+                amount: z
+                  .string()
+                  .describe(
+                    'The quantity of the asset. Make sure to convert it from the underlying smallest unit (in case of decimals, multiply it by the decimal factor e.g. for 1 ADA = 10000000 lovelace)',
+                  ),
+                unit: z
+                  .string()
+                  .max(250)
+                  .describe(
+                    'Asset policy id + asset name concatenated. Uses an empty string for ADA/lovelace e.g (1000000 lovelace = 1 ADA)',
+                  ),
+              }),
+            )
+            .min(1),
+        })
+        .or(
+          z.object({
+            pricingType: z.enum([PricingType.Free]),
+          }),
+        ),
+      SmartContractWallet: z.object({
+        walletVkey: z.string(),
+        walletAddress: z.string(),
+      }),
       CurrentTransaction: z
         .object({
           txHash: z.string(),
@@ -209,7 +108,6 @@
         .nullable(),
     }),
   ),
->>>>>>> cf23c6d9
 });
 
 export const queryRegistryRequestGet = payAuthenticatedEndpointFactory.build({
@@ -304,18 +202,12 @@
   ExampleOutputs: z
     .array(
       z.object({
-        name: z.string().max(60).describe('Name of the example output'),
-        url: z.string().max(250).describe('URL to the example output'),
-        mimeType: z
-          .string()
-          .max(60)
-          .describe(
-            'MIME type of the example output (e.g., image/png, text/plain)',
-          ),
+        name: z.string().max(60),
+        url: z.string().max(250),
+        mimeType: z.string().max(60),
       }),
     )
-    .max(25)
-    .describe('List of example outputs from the agent'),
+    .max(25),
   Tags: z
     .array(z.string().max(63))
     .min(1)
@@ -332,9 +224,7 @@
     .describe('Provide information about the used AI model and version'),
   AgentPricing: z
     .object({
-      pricingType: z
-        .enum([PricingType.Fixed])
-        .describe('Pricing type for the agent (Fixed or Free)'),
+      pricingType: z.enum([PricingType.Fixed]),
       Pricing: z
         .array(
           z.object({
@@ -358,164 +248,77 @@
     })
     .or(
       z.object({
-        pricingType: z
-          .enum([PricingType.Free])
-          .describe('Pricing type for the agent (Fixed or Free)'),
-      }),
-    )
-    .describe('Pricing information for the agent'),
+        pricingType: z.enum([PricingType.Free]),
+      }),
+    ),
   Legal: z
     .object({
-      privacyPolicy: z
-        .string()
-        .max(250)
-        .optional()
-        .describe('URL to the privacy policy'),
-      terms: z
-        .string()
-        .max(250)
-        .optional()
-        .describe('URL to the terms of service'),
-      other: z.string().max(250).optional().describe('Other legal information'),
+      privacyPolicy: z.string().max(250).optional(),
+      terms: z.string().max(250).optional(),
+      other: z.string().max(250).optional(),
     })
     .optional()
     .describe('Legal information about the agent'),
   Author: z
     .object({
-      name: z.string().max(250).describe('Name of the agent author'),
-      contactEmail: z
-        .string()
-        .max(250)
-        .optional()
-        .describe('Contact email of the author'),
-      contactOther: z
-        .string()
-        .max(250)
-        .optional()
-        .describe('Other contact information for the author'),
-      organization: z
-        .string()
-        .max(250)
-        .optional()
-        .describe('Organization of the author'),
+      name: z.string().max(250),
+      contactEmail: z.string().max(250).optional(),
+      contactOther: z.string().max(250).optional(),
+      organization: z.string().max(250).optional(),
     })
     .describe('Author information about the agent'),
 });
 
 export const registerAgentSchemaOutput = z.object({
-  id: z.string().describe('Unique identifier for the registry request'),
-  name: z.string().describe('Name of the agent'),
-  apiBaseUrl: z.string().describe('Base URL of the agent API for interactions'),
-  Capability: z
-    .object({
-      name: z
-        .string()
-        .nullable()
-        .describe('Name of the AI model/capability. Null if not provided'),
-      version: z
-        .string()
-        .nullable()
-        .describe('Version of the AI model/capability. Null if not provided'),
-    })
-    .describe('Information about the AI model and version used by the agent'),
-  Legal: z
-    .object({
-      privacyPolicy: z
-        .string()
-        .nullable()
-        .describe('URL to the privacy policy. Null if not provided'),
-      terms: z
-        .string()
-        .nullable()
-        .describe('URL to the terms of service. Null if not provided'),
-      other: z
-        .string()
-        .nullable()
-        .describe('Other legal information. Null if not provided'),
-    })
-    .describe('Legal information about the agent'),
-  Author: z
-    .object({
-      name: z.string().describe('Name of the agent author'),
-      contactEmail: z
-        .string()
-        .nullable()
-        .describe('Contact email of the author. Null if not provided'),
-      contactOther: z
-        .string()
-        .nullable()
-        .describe(
-          'Other contact information for the author. Null if not provided',
-        ),
-      organization: z
-        .string()
-        .nullable()
-        .describe('Organization of the author. Null if not provided'),
-    })
-    .describe('Author information for the agent'),
-  description: z
-    .string()
-    .nullable()
-    .describe('Description of the agent. Null if not provided'),
-  Tags: z.array(z.string()).describe('List of tags categorizing the agent'),
-  state: z
-    .nativeEnum(RegistrationState)
-    .describe('Current state of the registration process'),
-  SmartContractWallet: z
-    .object({
-      walletVkey: z
-        .string()
-        .describe('Payment key hash of the smart contract wallet'),
-      walletAddress: z
-        .string()
-        .describe('Cardano address of the smart contract wallet'),
-    })
-    .describe('Smart contract wallet managing this agent registration'),
+  id: z.string(),
+  name: z.string(),
+  apiBaseUrl: z.string(),
+  Capability: z.object({
+    name: z.string().nullable(),
+    version: z.string().nullable(),
+  }),
+  Legal: z.object({
+    privacyPolicy: z.string().nullable(),
+    terms: z.string().nullable(),
+    other: z.string().nullable(),
+  }),
+  Author: z.object({
+    name: z.string(),
+    contactEmail: z.string().nullable(),
+    contactOther: z.string().nullable(),
+    organization: z.string().nullable(),
+  }),
+  description: z.string().nullable(),
+  Tags: z.array(z.string()),
+  state: z.nativeEnum(RegistrationState),
+  SmartContractWallet: z.object({
+    walletVkey: z.string(),
+    walletAddress: z.string(),
+  }),
   ExampleOutputs: z
     .array(
       z.object({
-        name: z.string().max(60).describe('Name of the example output'),
-        url: z.string().max(250).describe('URL to the example output'),
-        mimeType: z
-          .string()
-          .max(60)
-          .describe(
-            'MIME type of the example output (e.g., image/png, text/plain)',
-          ),
+        name: z.string().max(60),
+        url: z.string().max(250),
+        mimeType: z.string().max(60),
       }),
     )
-    .max(25)
-    .describe('List of example outputs from the agent'),
+    .max(25),
   AgentPricing: z
     .object({
-      pricingType: z
-        .enum([PricingType.Fixed])
-        .describe('Pricing type for the agent (Fixed or Free)'),
-      Pricing: z
-        .array(
-          z.object({
-            unit: z
-              .string()
-              .describe(
-                'Asset policy id + asset name concatenated. Empty string for ADA/lovelace',
-              ),
-            amount: z
-              .string()
-              .describe(
-                'Amount of the asset in smallest unit (e.g., lovelace for ADA)',
-              ),
-          }),
-        )
-        .describe('List of assets and amounts for fixed pricing'),
+      pricingType: z.enum([PricingType.Fixed]),
+      Pricing: z.array(
+        z.object({
+          unit: z.string(),
+          amount: z.string(),
+        }),
+      ),
     })
     .or(
       z.object({
-        pricingType: z
-          .enum([PricingType.Free])
-          .describe('Pricing type for the agent (Fixed or Free)'),
-      }),
-    )
-    .describe('Pricing information for the agent'),
+        pricingType: z.enum([PricingType.Free]),
+      }),
+    ),
 });
 
 export const registerAgentPost = payAuthenticatedEndpointFactory.build({
@@ -797,9 +600,7 @@
 });
 
 export const deleteAgentRegistrationSchemaOutput = z.object({
-  id: z
-    .string()
-    .describe('Unique identifier of the deleted agent registration'),
+  id: z.string(),
 });
 
 export const deleteAgentRegistration = adminAuthenticatedEndpointFactory.build({
