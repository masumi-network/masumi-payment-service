--- conflicted
+++ resolved
@@ -12,11 +12,7 @@
 import createHttpError from 'http-errors';
 import { DEFAULTS } from '@/utils/config';
 import { checkIsAllowedNetworkOrThrowUnauthorized } from '@/utils/middleware/auth-middleware';
-<<<<<<< HEAD
-import { recordBusinessEndpointError } from '@/utils/metrics';
-=======
 import { adminAuthenticatedEndpointFactory } from '@/utils/security/auth/admin-authenticated';
->>>>>>> cf94e525
 
 export const queryRegistryRequestSchemaInput = z.object({
   cursorId: z
@@ -296,193 +292,152 @@
       usageLimited: boolean;
     };
   }) => {
-    const startTime = Date.now();
-    try {
-      await checkIsAllowedNetworkOrThrowUnauthorized(
-        options.networkLimit,
-        input.network,
-        options.permission,
+    await checkIsAllowedNetworkOrThrowUnauthorized(
+      options.networkLimit,
+      input.network,
+      options.permission,
+    );
+
+    const sellingWallet = await prisma.hotWallet.findUnique({
+      where: {
+        walletVkey: input.sellingWalletVkey,
+        type: HotWalletType.Selling,
+
+        deletedAt: null,
+      },
+      include: {
+        PaymentSource: {
+          include: {
+            AdminWallets: true,
+            HotWallets: {
+              include: { Secret: true },
+              where: { deletedAt: null },
+            },
+            PaymentSourceConfig: true,
+          },
+        },
+      },
+    });
+    if (sellingWallet == null) {
+      throw createHttpError(
+        404,
+        'Network and Address combination not supported',
       );
-
-      const sellingWallet = await prisma.hotWallet.findUnique({
-        where: {
-          walletVkey: input.sellingWalletVkey,
-          type: HotWalletType.Selling,
-
-          deletedAt: null,
-        },
-        include: {
-          PaymentSource: {
-            include: {
-              AdminWallets: true,
-              HotWallets: {
-                include: { Secret: true },
-                where: { deletedAt: null },
-              },
-              PaymentSourceConfig: true,
-            },
+    }
+    await checkIsAllowedNetworkOrThrowUnauthorized(
+      options.networkLimit,
+      input.network,
+      options.permission,
+    );
+
+    if (sellingWallet == null) {
+      throw createHttpError(404, 'Selling wallet not found');
+    }
+    const paymentSource = sellingWallet.PaymentSource;
+    if (paymentSource == null) {
+      throw createHttpError(404, 'Selling wallet has no payment source');
+    }
+    if (paymentSource.network != input.network) {
+      throw createHttpError(
+        400,
+        'Selling wallet is not on the requested network',
+      );
+    }
+    if (paymentSource.deletedAt != null) {
+      throw createHttpError(400, 'Payment source is deleted');
+    }
+    const result = await prisma.registryRequest.create({
+      data: {
+        name: input.name,
+        description: input.description,
+        apiBaseUrl: input.apiBaseUrl,
+        capabilityName: input.Capability.name,
+        capabilityVersion: input.Capability.version,
+        other: input.Legal?.other,
+        terms: input.Legal?.terms,
+        privacyPolicy: input.Legal?.privacyPolicy,
+        authorName: input.Author.name,
+        authorContactEmail: input.Author.contactEmail,
+        authorContactOther: input.Author.contactOther,
+        authorOrganization: input.Author.organization,
+        state: RegistrationState.RegistrationRequested,
+        agentIdentifier: null,
+        metadataVersion: DEFAULTS.DEFAULT_METADATA_VERSION,
+        ExampleOutputs: {
+          createMany: {
+            data: input.ExampleOutputs.map((exampleOutput) => ({
+              name: exampleOutput.name,
+              url: exampleOutput.url,
+              mimeType: exampleOutput.mimeType,
+            })),
           },
         },
-      });
-      if (sellingWallet == null) {
-        recordBusinessEndpointError(
-          '/api/v1/registry',
-          'POST',
-          404,
-          'Network and Address combination not supported',
-          {
-            network: input.network,
-            operation: 'register_agent',
-            step: 'wallet_lookup',
-            wallet_vkey: input.sellingWalletVkey,
+        SmartContractWallet: {
+          connect: {
+            id: sellingWallet.id,
           },
-        );
-        throw createHttpError(
-          404,
-          'Network and Address combination not supported',
-        );
-      }
-      await checkIsAllowedNetworkOrThrowUnauthorized(
-        options.networkLimit,
-        input.network,
-        options.permission,
-      );
-
-      if (sellingWallet == null) {
-        throw createHttpError(404, 'Selling wallet not found');
-      }
-      const paymentSource = sellingWallet.PaymentSource;
-      if (paymentSource == null) {
-        throw createHttpError(404, 'Selling wallet has no payment source');
-      }
-      if (paymentSource.network != input.network) {
-        throw createHttpError(
-          400,
-          'Selling wallet is not on the requested network',
-        );
-      }
-      if (paymentSource.deletedAt != null) {
-        throw createHttpError(400, 'Payment source is deleted');
-      }
-      const result = await prisma.registryRequest.create({
-        data: {
-          name: input.name,
-          description: input.description,
-          apiBaseUrl: input.apiBaseUrl,
-          capabilityName: input.Capability.name,
-          capabilityVersion: input.Capability.version,
-          other: input.Legal?.other,
-          terms: input.Legal?.terms,
-          privacyPolicy: input.Legal?.privacyPolicy,
-          authorName: input.Author.name,
-          authorContactEmail: input.Author.contactEmail,
-          authorContactOther: input.Author.contactOther,
-          authorOrganization: input.Author.organization,
-          state: RegistrationState.RegistrationRequested,
-          agentIdentifier: null,
-          metadataVersion: DEFAULTS.DEFAULT_METADATA_VERSION,
-          ExampleOutputs: {
-            createMany: {
-              data: input.ExampleOutputs.map((exampleOutput) => ({
-                name: exampleOutput.name,
-                url: exampleOutput.url,
-                mimeType: exampleOutput.mimeType,
-              })),
-            },
+        },
+        PaymentSource: {
+          connect: {
+            id: paymentSource.id,
           },
-          SmartContractWallet: {
-            connect: {
-              id: sellingWallet.id,
-            },
-          },
-          PaymentSource: {
-            connect: {
-              id: paymentSource.id,
-            },
-          },
-          tags: input.Tags,
-          Pricing: {
-            create: {
-              pricingType: input.AgentPricing.pricingType,
-              FixedPricing: {
-                create: {
-                  Amounts: {
-                    createMany: {
-                      data: input.AgentPricing.Pricing.map((price) => ({
-                        unit:
-                          price.unit.toLowerCase() == 'lovelace'
-                            ? ''
-                            : price.unit,
-                        amount: BigInt(price.amount),
-                      })),
-                    },
+        },
+        tags: input.Tags,
+        Pricing: {
+          create: {
+            pricingType: input.AgentPricing.pricingType,
+            FixedPricing: {
+              create: {
+                Amounts: {
+                  createMany: {
+                    data: input.AgentPricing.Pricing.map((price) => ({
+                      unit:
+                        price.unit.toLowerCase() == 'lovelace'
+                          ? ''
+                          : price.unit,
+                      amount: BigInt(price.amount),
+                    })),
                   },
                 },
               },
             },
           },
         },
-        include: {
-          Pricing: {
-            include: { FixedPricing: { include: { Amounts: true } } },
-          },
-          SmartContractWallet: true,
-          ExampleOutputs: true,
-        },
-      });
-
-      // Success is automatically recorded by middleware
-
-      return {
-        ...result,
-        Capability: {
-          name: result.capabilityName,
-          version: result.capabilityVersion,
-        },
-        Legal: {
-          privacyPolicy: result.privacyPolicy,
-          terms: result.terms,
-          other: result.other,
-        },
-        Author: {
-          name: result.authorName,
-          contactEmail: result.authorContactEmail,
-          contactOther: result.authorContactOther,
-          organization: result.authorOrganization,
-        },
-        AgentPricing: {
-          pricingType: PricingType.Fixed,
-          Pricing:
-            result.Pricing.FixedPricing?.Amounts.map((pricing) => ({
-              unit: pricing.unit,
-              amount: pricing.amount.toString(),
-            })) ?? [],
-        },
-        Tags: result.tags,
-      };
-    } catch (error) {
-      const errorInstance =
-        error instanceof Error ? error : new Error(String(error));
-      const statusCode =
-        (errorInstance as { statusCode?: number; status?: number })
-          .statusCode ||
-        (errorInstance as { statusCode?: number; status?: number }).status ||
-        500;
-      recordBusinessEndpointError(
-        '/api/v1/registry',
-        'POST',
-        statusCode,
-        errorInstance,
-        {
-          network: input.network,
-          user_id: options.id,
-          agent_name: input.name,
-          operation: 'register_agent',
-          duration: Date.now() - startTime,
-        },
-      );
-      throw error;
-    }
+      },
+      include: {
+        Pricing: { include: { FixedPricing: { include: { Amounts: true } } } },
+        SmartContractWallet: true,
+        ExampleOutputs: true,
+      },
+    });
+
+    return {
+      ...result,
+      Capability: {
+        name: result.capabilityName,
+        version: result.capabilityVersion,
+      },
+      Legal: {
+        privacyPolicy: result.privacyPolicy,
+        terms: result.terms,
+        other: result.other,
+      },
+      Author: {
+        name: result.authorName,
+        contactEmail: result.authorContactEmail,
+        contactOther: result.authorContactOther,
+        organization: result.authorOrganization,
+      },
+      AgentPricing: {
+        pricingType: PricingType.Fixed,
+        Pricing:
+          result.Pricing.FixedPricing?.Amounts.map((pricing) => ({
+            unit: pricing.unit,
+            amount: pricing.amount.toString(),
+          })) ?? [],
+      },
+      Tags: result.tags,
+    };
   },
 });
 
@@ -501,160 +456,6 @@
 
 export const deleteAgentRegistration = adminAuthenticatedEndpointFactory.build({
   method: 'delete',
-<<<<<<< HEAD
-  input: unregisterAgentSchemaInput,
-  output: unregisterAgentSchemaOutput,
-  handler: async ({
-    input,
-    options,
-  }: {
-    input: z.infer<typeof unregisterAgentSchemaInput>;
-    options: {
-      id: string;
-      permission: $Enums.Permission;
-      networkLimit: $Enums.Network[];
-      usageLimited: boolean;
-    };
-  }) => {
-    const startTime = Date.now();
-    try {
-      await checkIsAllowedNetworkOrThrowUnauthorized(
-        options.networkLimit,
-        input.network,
-        options.permission,
-      );
-      const smartContractAddress =
-        input.smartContractAddress ??
-        (input.network == Network.Mainnet
-          ? DEFAULTS.PAYMENT_SMART_CONTRACT_ADDRESS_MAINNET
-          : DEFAULTS.PAYMENT_SMART_CONTRACT_ADDRESS_PREPROD);
-      const paymentSource = await prisma.paymentSource.findUnique({
-        where: {
-          network_smartContractAddress: {
-            network: input.network,
-            smartContractAddress: smartContractAddress,
-          },
-          deletedAt: null,
-        },
-        include: {
-          PaymentSourceConfig: true,
-          HotWallets: { include: { Secret: true }, where: { deletedAt: null } },
-        },
-      });
-      if (paymentSource == null) {
-        throw createHttpError(
-          404,
-          'Network and Address combination not supported',
-        );
-      }
-
-      const blockfrost = new BlockFrostAPI({
-        projectId: paymentSource.PaymentSourceConfig.rpcProviderApiKey,
-      });
-
-      const { policyId } =
-        await getRegistryScriptFromNetworkHandlerV1(paymentSource);
-
-      let assetName = input.agentIdentifier;
-      if (assetName.startsWith(policyId)) {
-        assetName = assetName.slice(policyId.length);
-      }
-      const holderWallet = await blockfrost.assetsAddresses(
-        policyId + assetName,
-        { order: 'desc', count: 1 },
-      );
-      if (holderWallet.length == 0) {
-        throw createHttpError(404, 'Asset not found');
-      }
-      const vkey = resolvePaymentKeyHash(holderWallet[0].address);
-
-      const sellingWallet = paymentSource.HotWallets.find(
-        (wallet) =>
-          wallet.walletVkey == vkey && wallet.type == HotWalletType.Selling,
-      );
-      if (sellingWallet == null) {
-        throw createHttpError(404, 'Registered Wallet not found');
-      }
-      const registryRequest = await prisma.registryRequest.findUnique({
-        where: {
-          agentIdentifier: policyId + assetName,
-        },
-      });
-      if (registryRequest == null) {
-        throw createHttpError(404, 'Registration not found');
-      }
-      const result = await prisma.registryRequest.update({
-        where: {
-          id: registryRequest.id,
-          SmartContractWallet: {
-            deletedAt: null,
-          },
-        },
-        data: {
-          state: RegistrationState.DeregistrationRequested,
-        },
-        include: {
-          Pricing: {
-            include: { FixedPricing: { include: { Amounts: true } } },
-          },
-          SmartContractWallet: true,
-          ExampleOutputs: true,
-        },
-      });
-
-      // Success is automatically recorded by middleware
-
-      return {
-        ...result,
-        Capability: {
-          name: result.capabilityName,
-          version: result.capabilityVersion,
-        },
-        Author: {
-          name: result.authorName,
-          contactEmail: result.authorContactEmail,
-          contactOther: result.authorContactOther,
-          organization: result.authorOrganization,
-        },
-        Legal: {
-          privacyPolicy: result.privacyPolicy,
-          terms: result.terms,
-          other: result.other,
-        },
-        Tags: result.tags,
-        AgentPricing: {
-          pricingType: PricingType.Fixed,
-          Pricing:
-            result.Pricing.FixedPricing?.Amounts.map((pricing) => ({
-              unit: pricing.unit,
-              amount: pricing.amount.toString(),
-            })) ?? [],
-        },
-      };
-    } catch (error) {
-      const errorInstance =
-        error instanceof Error ? error : new Error(String(error));
-      const statusCode =
-        (errorInstance as { statusCode?: number; status?: number })
-          .statusCode ||
-        (errorInstance as { statusCode?: number; status?: number }).status ||
-        500;
-      recordBusinessEndpointError(
-        '/api/v1/registry',
-        'DELETE',
-        statusCode,
-        errorInstance,
-        {
-          network: input.network,
-          user_id: options.id,
-          agent_identifier: input.agentIdentifier,
-          operation: 'unregister_agent',
-          duration: Date.now() - startTime,
-        },
-      );
-      throw error;
-    }
-=======
   input: deleteAgentRegistrationSchemaInput,
   output: deleteAgentRegistrationSchemaOutput,
   handler: async ({ input }) => {
@@ -692,6 +493,5 @@
     return {
       id: registryRequest.id,
     };
->>>>>>> cf94e525
   },
 });