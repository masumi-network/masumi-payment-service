--- conflicted
+++ resolved
@@ -104,12 +104,9 @@
         .object({
           txHash: z.string(),
           status: z.nativeEnum(TransactionStatus),
-<<<<<<< HEAD
           previousOnChainState: z.nativeEnum(OnChainState).nullable(),
           newOnChainState: z.nativeEnum(OnChainState).nullable(),
-=======
           confirmations: z.number().nullable(),
->>>>>>> 3cabdb8c
         })
         .nullable(),
     }),
