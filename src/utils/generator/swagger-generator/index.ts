import { extendZodWithOpenApi } from '@asteasolutions/zod-to-openapi';
import { z } from 'zod';
import {
  OpenAPIRegistry,
  OpenApiGeneratorV3,
} from '@asteasolutions/zod-to-openapi';
import { healthResponseSchema } from '@/routes/api/health';
import {
  addAPIKeySchemaInput,
  addAPIKeySchemaOutput,
  deleteAPIKeySchemaInput,
  deleteAPIKeySchemaOutput,
  getAPIKeySchemaInput,
  getAPIKeySchemaOutput,
  updateAPIKeySchemaInput,
  updateAPIKeySchemaOutput,
} from '@/routes/api/api-key';
import {
  createPaymentSchemaOutput,
  createPaymentsSchemaInput,
  queryPaymentsSchemaInput,
  queryPaymentsSchemaOutput,
} from '@/routes/api/payments';
import {
  createPurchaseInitSchemaInput,
  createPurchaseInitSchemaOutput,
  queryPurchaseRequestSchemaInput,
  queryPurchaseRequestSchemaOutput,
} from '@/routes/api/purchases';
import {
  queryRegistryRequestSchemaInput,
  queryRegistryRequestSchemaOutput,
  registerAgentSchemaInput,
  registerAgentSchemaOutput,
  deleteAgentRegistrationSchemaInput,
  deleteAgentRegistrationSchemaOutput,
} from '@/routes/api/registry';
import {
  unregisterAgentSchemaInput,
  unregisterAgentSchemaOutput,
} from '@/routes/api/registry/deregister';
import { getAPIKeyStatusSchemaOutput } from '@/routes/api/api-key-status';
import {
  getWalletSchemaInput,
  getWalletSchemaOutput,
  patchWalletSchemaInput,
  patchWalletSchemaOutput,
  postWalletSchemaInput,
  postWalletSchemaOutput,
} from '@/routes/api/wallet';
import {
  getRpcProviderKeysSchemaInput,
  getRpcProviderKeysSchemaOutput,
} from '@/routes/api/rpc-api-keys';
import { getUTXOSchemaInput, getUTXOSchemaOutput } from '@/routes/api/utxos';
import {
  paymentSourceSchemaInput,
  paymentSourceSchemaOutput,
} from '@/routes/api/payment-source';
import {
  Network,
  PaymentType,
  PurchasingAction,
  PaymentAction,
  Permission,
  ApiKeyStatus,
  RPCProvider,
  PricingType,
} from '@prisma/client';
import {
  authorizePaymentRefundSchemaInput,
  authorizePaymentRefundSchemaOutput,
} from '@/routes/api/payments/authorize-refund';
import {
  submitPaymentResultSchemaInput,
  submitPaymentResultSchemaOutput,
} from '@/routes/api/payments/submit-result';
import {
  requestPurchaseRefundSchemaInput,
  requestPurchaseRefundSchemaOutput,
} from '@/routes/api/purchases/request-refund';
import {
  cancelPurchaseRefundRequestSchemaInput,
  cancelPurchaseRefundRequestSchemaOutput,
} from '@/routes/api/purchases/cancel-refund-request';
import {
  paymentSourceExtendedCreateSchemaInput,
  paymentSourceExtendedCreateSchemaOutput,
  paymentSourceExtendedDeleteSchemaInput,
  paymentSourceExtendedDeleteSchemaOutput,
  paymentSourceExtendedSchemaInput,
  paymentSourceExtendedSchemaOutput,
  paymentSourceExtendedUpdateSchemaInput,
  paymentSourceExtendedUpdateSchemaOutput,
} from '@/routes/api/payment-source-extended';
import {
  queryAgentFromWalletSchemaInput,
  queryAgentFromWalletSchemaOutput,
} from '@/routes/api/registry/wallet';
import {
  postPaymentRequestSchemaInput,
  postPaymentRequestSchemaOutput,
} from '@/routes/api/payments/resolve-blockchain-identifier';
import {
  postPurchaseRequestSchemaInput,
  postPurchaseRequestSchemaOutput,
} from '@/routes/api/purchases/resolve-blockchain-identifier';
import {
<<<<<<< HEAD
  retryExternalActionSchemaInput,
  retryExternalActionSchemaOutput,
} from '@/routes/api/retry-external-action';
=======
  postRevealDataSchemaOutput,
  postVerifyDataRevealSchemaInput,
} from '@/routes/api/reveal-data';
>>>>>>> be91d237

extendZodWithOpenApi(z);

const registry = new OpenAPIRegistry();
export function generateOpenAPI() {
  /********************* HEALTH *****************************/
  registry.registerPath({
    method: 'get',
    path: '/health/',
    tags: ['health'],
    summary: 'Get the status of the API server',
    request: {},
    responses: {
      200: {
        description: 'Object with status ok, if the server is running',
        content: {
          'application/json': {
            schema: healthResponseSchema.openapi({ example: { status: 'ok' } }),
          },
        },
      },
    },
  });

  const apiKeyAuth = registry.registerComponent('securitySchemes', 'API-Key', {
    type: 'apiKey',
    in: 'header',
    name: 'token',
    description: 'API key authentication via header (token)',
  });

  /********************* KEY STATUS *****************************/
  registry.registerPath({
    method: 'get',
    path: '/api-key-status/',
    description: 'Gets api key status',
    summary: 'Get information about your current API key.',
    tags: ['api-key'],
    security: [{ [apiKeyAuth.name]: [] }],
    responses: {
      200: {
        description: 'API key status',
        content: {
          'application/json': {
            schema: z
              .object({ status: z.string(), data: getAPIKeyStatusSchemaOutput })
              .openapi({
                example: {
                  status: 'success',
                  data: {
                    status: ApiKeyStatus.Active,
                    token: 'masumi_payment_api_key_secret',
                    permission: Permission.Admin,
                    networkLimit: [Network.Preprod],
                    usageLimited: true,
                    RemainingUsageCredits: [{ unit: '', amount: '10000000' }],
                  },
                },
              }),
          },
        },
      },
    },
  });

  /********************* WALLET *****************************/
  registry.registerPath({
    method: 'get',
    path: '/wallet/',
    description: 'Gets wallet status',
    summary: 'Get information about a wallet. (admin access required)',
    tags: ['wallet'],
    security: [{ [apiKeyAuth.name]: [] }],
    request: {
      query: getWalletSchemaInput.openapi({
        example: {
          id: 'unique_cuid_v2_of_entry_to_delete',
          includeSecret: 'true',
          walletType: 'Selling',
        },
      }),
    },
    responses: {
      200: {
        description: 'Wallet status',
        content: {
          'application/json': {
            schema: z
              .object({ status: z.string(), data: getWalletSchemaOutput })
              .openapi({
                example: {
                  status: 'success',
                  data: {
                    walletVkey: 'wallet_vkey',
                    note: 'note',
                    PendingTransaction: null,
                    walletAddress: 'wallet_address',
                    Secret: {
                      createdAt: new Date(1713636260),
                      updatedAt: new Date(1713636260),
                      mnemonic: 'decoded_secret',
                    },
                  },
                },
              }),
          },
        },
      },
    },
  });

  registry.registerPath({
    method: 'post',
    path: '/wallet/',
    description:
      'Creates a wallet, it will not be saved in the database, please ensure to remember the mnemonic',
    summary: 'Create a new wallet. (admin access required)',
    tags: ['wallet'],
    security: [{ [apiKeyAuth.name]: [] }],
    request: {
      body: {
        description: '',
        content: {
          'application/json': {
            schema: postWalletSchemaInput.openapi({
              example: {
                network: Network.Preprod,
              },
            }),
          },
        },
      },
    },
    responses: {
      200: {
        description: 'Wallet created',
        content: {
          'application/json': {
            schema: postWalletSchemaOutput.openapi({
              example: {
                walletMnemonic: 'wallet_mnemonic',
                walletAddress: 'wallet_address',
                walletVkey: 'wallet_vkey',
              },
            }),
          },
        },
      },
    },
  });

  registry.registerPath({
    method: 'patch',
    path: '/wallet/',
    description: 'Updates a wallet',
    summary: 'Update a wallet. (admin access required)',
    tags: ['wallet'],
    security: [{ [apiKeyAuth.name]: [] }],
    request: {
      body: {
        description: '',
        content: {
          'application/json': {
            schema: patchWalletSchemaInput.openapi({
              example: {
                id: 'unique_cuid_v2_of_entry_to_update',
                newCollectionAddress: 'collection_address',
              },
            }),
          },
        },
      },
    },
    responses: {
      200: {
        description: 'Wallet updated',
        content: {
          'application/json': {
            schema: patchWalletSchemaOutput.openapi({
              example: {
                id: 'unique_cuid_v2_of_entry_to_update',
                collectionAddress: 'collection_address',
                type: 'Selling',
                walletVkey: 'wallet_vkey',
                walletAddress: 'wallet_address',
                note: 'note',
              },
            }),
          },
        },
      },
    },
  });

  /********************* REVEAL DATA *****************************/
  registry.registerPath({
    method: 'post',
    path: '/reveal-data/',
    description: 'Verifies the reveal data signature is valid.',
    summary:
      'Verifies the reveal data signature is valid. (read access required)',
    tags: ['reveal-data'],
    request: {
      body: {
        description: '',
        content: {
          'application/json': {
            schema: postVerifyDataRevealSchemaInput.openapi({
              example: {
                action: 'reveal_data',
                blockchainIdentifier: 'blockchain_identifier',
                signature: 'signature',
                key: 'key',
                walletAddress: 'wallet_address',
                validUntil: 1713636260,
              },
            }),
          },
        },
      },
    },
    security: [{ [apiKeyAuth.name]: [] }],
    responses: {
      200: {
        description: 'Revealed data',
        content: {
          'application/json': {
            schema: postRevealDataSchemaOutput.openapi({
              example: {
                isValid: true,
              },
            }),
          },
        },
      },
    },
  });
  /********************* API KEYS *****************************/
  registry.registerPath({
    method: 'get',
    path: '/api-key/',
    description: 'Gets api key status',
    summary: 'Get information about all API keys. (admin access required)',
    tags: ['api-key'],
    request: {
      query: getAPIKeySchemaInput.openapi({
        example: {
          limit: 10,
          cursorToken: 'identifier',
        },
      }),
    },
    security: [{ [apiKeyAuth.name]: [] }],
    responses: {
      200: {
        description: 'Api key status',
        content: {
          'application/json': {
            schema: z
              .object({ status: z.string(), data: getAPIKeySchemaOutput })
              .openapi({
                example: {
                  data: {
                    ApiKeys: [
                      {
                        id: 'unique_cuid_v2_of_entry',
                        token: 'masumi_payment_api_key_secret',
                        permission: Permission.Admin,
                        usageLimited: true,
                        RemainingUsageCredits: [
                          { unit: '', amount: '10000000' },
                        ],
                        status: ApiKeyStatus.Active,
                        networkLimit: [Network.Mainnet],
                      },
                    ],
                  },
                  status: 'success',
                },
              }),
          },
        },
      },
      400: {
        description: 'Bad Request (possible parameters missing or invalid)',
      },
      401: {
        description: 'Unauthorized',
      },
      500: {
        description: 'Internal Server Error',
      },
    },
  });

  registry.registerPath({
    method: 'post',
    path: '/api-key/',
    description: 'Creates a API key',
    summary: 'Create a new API key. (admin access required)',
    tags: ['api-key'],
    request: {
      body: {
        description: '',
        content: {
          'application/json': {
            schema: addAPIKeySchemaInput.openapi({
              example: {
                usageLimited: 'true',
                UsageCredits: [{ unit: '', amount: '10000000' }],
                permission: Permission.Admin,
              },
            }),
          },
        },
      },
    },
    security: [{ [apiKeyAuth.name]: [] }],
    responses: {
      200: {
        description: 'API key deleted',
        content: {
          'application/json': {
            schema: z
              .object({ data: addAPIKeySchemaOutput, status: z.string() })
              .openapi({
                example: {
                  status: 'success',
                  data: {
                    id: 'unique_cuid_v2_of_entry_to_delete',
                    token: 'masumi_payment_api_key_secret',
                    permission: Permission.Admin,
                    usageLimited: true,
                    networkLimit: [Network.Preprod],
                    status: ApiKeyStatus.Active,
                  },
                },
              }),
          },
        },
      },
      400: {
        description: 'Bad Request (possible parameters missing or invalid)',
      },
      401: {
        description: 'Unauthorized',
      },
      500: {
        description: 'Internal Server Error',
      },
    },
  });

  registry.registerPath({
    method: 'patch',
    path: '/api-key/',
    description: 'Creates a API key',
    summary: 'Update an existing API key. (admin access required)',
    tags: ['api-key'],
    request: {
      body: {
        description: '',
        content: {
          'application/json': {
            schema: updateAPIKeySchemaInput.openapi({
              example: {
                id: 'unique_cuid_v2_of_entry_to_update',
                token: 'api_key_to_change_to',
                UsageCreditsToAddOrRemove: [
                  { unit: '', amount: '10000000' },
                  { unit: 'usdm_policy_and_asset_id', amount: '-10000000' },
                ],
                status: ApiKeyStatus.Active,
              },
            }),
          },
        },
      },
    },
    security: [{ [apiKeyAuth.name]: [] }],
    responses: {
      200: {
        description: 'API key deleted',
        content: {
          'application/json': {
            schema: z
              .object({ data: updateAPIKeySchemaOutput, status: z.string() })
              .openapi({
                example: {
                  status: 'success',
                  data: {
                    id: 'unique_cuid_v2_of_entry_to_delete',
                    token: 'masumi_payment_api_key_secret',
                    permission: Permission.Admin,
                    usageLimited: true,
                    networkLimit: [Network.Preprod, Network.Mainnet],
                    status: ApiKeyStatus.Active,
                  },
                },
              }),
          },
        },
      },
      400: {
        description: 'Bad Request (possible parameters missing or invalid)',
      },
      401: {
        description: 'Unauthorized',
      },
      500: {
        description: 'Internal Server Error',
      },
    },
  });

  registry.registerPath({
    method: 'delete',
    path: '/api-key/',
    description: 'Removes a API key',
    summary: 'Delete an existing API key. (admin access required)',
    tags: ['api-key'],
    request: {
      body: {
        description: '',
        content: {
          'application/json': {
            schema: deleteAPIKeySchemaInput.openapi({
              example: {
                id: 'id_or_apiKey_unique_cuid_v2_of_entry_to_delete',
              },
            }),
          },
        },
      },
    },
    security: [{ [apiKeyAuth.name]: [] }],
    responses: {
      200: {
        description: 'API key deleted',
        content: {
          'application/json': {
            schema: z
              .object({ data: deleteAPIKeySchemaOutput, status: z.string() })
              .openapi({
                example: {
                  status: 'success',
                  data: {
                    id: 'unique_cuid_v2_of_entry_to_delete',
                    token: 'masumi_registry_api_key_secret',
                    status: ApiKeyStatus.Revoked,
                    permission: Permission.Admin,
                    usageLimited: true,
                    networkLimit: [Network.Preprod, Network.Mainnet],
                    deletedAt: new Date(1713636260),
                  },
                },
              }),
          },
        },
      },
      400: {
        description: 'Bad Request (possible parameters missing or invalid)',
      },
      401: {
        description: 'Unauthorized',
      },
      500: {
        description: 'Internal Server Error',
      },
    },
  });

  /********************* PAYMENT *****************************/
  registry.registerPath({
    method: 'get',
    path: '/payment/',
    description:
      'Gets the payment status. It needs to be created first with a POST request.',
    summary: 'Get information about a payment request. (admin access required)',
    tags: ['payment'],
    request: {
      query: queryPaymentsSchemaInput.openapi({
        example: {
          limit: 10,
          cursorId: 'cuid_v2_of_last_cursor_entry',
          network: Network.Preprod,
        },
      }),
    },
    security: [{ [apiKeyAuth.name]: [] }],
    responses: {
      200: {
        description: 'Payment status',
        content: {
          'application/json': {
            schema: z
              .object({ status: z.string(), data: queryPaymentsSchemaOutput })
              .openapi({
                example: {
                  status: 'success',
                  data: {
                    Payments: [
                      {
                        id: 'cuid_v2_auto_generated',
                        blockchainIdentifier: 'blockchain_identifier',
                        createdAt: new Date(1713636260),
                        updatedAt: new Date(1713636260),
                        submitResultTime: '0',
                        unlockTime: '0',
                        externalDisputeUnlockTime: '0',
                        lastCheckedAt: null,
                        cooldownTime: 0,
                        payByTime: null,
                        cooldownTimeOtherParty: 0,
                        collateralReturnLovelace: null,
                        requestedById: 'requester_id',
                        resultHash: 'result_hash',
                        onChainState: null,
                        inputHash: 'input_hash',
                        NextAction: {
                          requestedAction:
                            PaymentAction.AuthorizeRefundRequested,
                          errorType: null,
                          errorNote: null,
                          resultHash: null,
                        },
                        CurrentTransaction: null,
                        TransactionHistory: [],
                        RequestedFunds: [
                          {
                            amount: '10000000',
                            unit: '',
                          },
                        ],
                        PaymentSource: {
                          id: 'payment_source_id',
                          network: Network.Preprod,
                          smartContractAddress: 'address',
                          policyId: 'policy_id',
                          paymentType: PaymentType.Web3CardanoV1,
                        },
                        WithdrawnForSeller: [],
                        WithdrawnForBuyer: [],
                        BuyerWallet: null,
                        SmartContractWallet: null,
                        metadata: null,
                      },
                    ],
                  },
                },
              }),
          },
        },
      },
      400: {
        description: 'Bad Request (possible parameters missing or invalid)',
      },
      401: {
        description: 'Unauthorized',
      },
      500: {
        description: 'Internal Server Error',
      },
    },
  });

  registry.registerPath({
    method: 'post',
    path: '/payment/',
    description:
      'Creates a payment request and identifier. This will check incoming payments in the background.',
    summary: 'Create a new payment request. (admin access required +PAY)',
    tags: ['payment'],
    request: {
      body: {
        description: '',
        content: {
          'application/json': {
            schema: createPaymentsSchemaInput.openapi({
              example: {
                agentIdentifier: 'agent_identifier',
                network: Network.Preprod,
                inputHash:
                  '9f86d081884c7d659a2feaa0c55ad015a3bf4f1b2b0b822cd15d6c15b0f00a08',
                payByTime: new Date(1713626260).toISOString(),
                metadata:
                  '(private) metadata to be stored with the payment request',
                paymentType: PaymentType.Web3CardanoV1,
                submitResultTime: new Date(1713636260).toISOString(),
                identifierFromPurchaser: 'aabbaabb11221122aabb',
              },
            }),
          },
        },
      },
    },
    security: [{ [apiKeyAuth.name]: [] }],
    responses: {
      200: {
        description: 'Payment request created',
        content: {
          'application/json': {
            schema: z
              .object({ data: createPaymentSchemaOutput, status: z.string() })
              .openapi({
                example: {
                  status: 'success',
                  data: {
                    id: 'cuid_v2_auto_generated',
                    inputHash: 'input_hash',
                    blockchainIdentifier: 'blockchain_identifier',
                    createdAt: new Date(1713636260),
                    updatedAt: new Date(1713636260),
                    payByTime: '0',
                    submitResultTime: '0',
                    unlockTime: '0',
                    externalDisputeUnlockTime: '0',
                    lastCheckedAt: null,
                    requestedById: 'requester_id',
                    resultHash: 'result_hash',
                    onChainState: null,
                    NextAction: {
                      requestedAction: PaymentAction.AuthorizeRefundRequested,
                      errorType: null,
                      errorNote: null,
                      resultHash: null,
                    },
                    RequestedFunds: [
                      {
                        amount: '10000000',
                        unit: '',
                      },
                    ],
                    PaymentSource: {
                      id: 'payment_source_id',
                      policyId: 'policy_id',
                      network: Network.Preprod,
                      smartContractAddress: 'address',
                      paymentType: PaymentType.Web3CardanoV1,
                    },
                    BuyerWallet: null,
                    SmartContractWallet: null,
                    metadata: null,
                    WithdrawnForSeller: [],
                    WithdrawnForBuyer: [],
                  },
                },
              }),
          },
        },
      },
      400: {
        description: 'Bad Request (possible parameters missing or invalid)',
      },
      401: {
        description: 'Unauthorized',
      },
      500: {
        description: 'Internal Server Error',
      },
    },
  });

  registry.registerPath({
    method: 'post',
    path: '/payment/submit-result',
    description:
      'Submit the hash of their completed job for a payment request, which triggers the fund unlock process so the seller can collect payment after the unlock time expires. (admin access required +PAY)',
    summary:
      'Completes a payment request. This will collect the funds after the unlock time. (admin access required +PAY)',
    tags: ['payment'],
    request: {
      body: {
        description: '',
        content: {
          'application/json': {
            schema: submitPaymentResultSchemaInput.openapi({
              example: {
                network: Network.Preprod,
                blockchainIdentifier: 'identifier',
                submitResultHash:
                  '9f86d081884c7d659a2feaa0c55ad015a3bf4f1b2b0b822cd15d6c15b0f00a08',
              },
            }),
          },
        },
      },
    },
    security: [{ [apiKeyAuth.name]: [] }],
    responses: {
      200: {
        description: 'Payment updated',
        content: {
          'application/json': {
            schema: z
              .object({
                data: submitPaymentResultSchemaOutput,
                status: z.string(),
              })
              .openapi({
                example: {
                  status: 'success',
                  data: {
                    id: 'cuid_v2_auto_generated',
                    blockchainIdentifier: 'blockchain_identifier',
                    createdAt: new Date(1713636260),
                    updatedAt: new Date(1713636260),
                    submitResultTime: '0',
                    unlockTime: '0',
                    externalDisputeUnlockTime: '0',
                    lastCheckedAt: null,
                    requestedById: 'requester_id',
                    payByTime: null,
                    resultHash: 'result_hash',
                    onChainState: null,
                    inputHash: 'input_hash',
                    NextAction: {
                      requestedAction: PaymentAction.AuthorizeRefundRequested,
                      errorType: null,
                      errorNote: null,
                      resultHash: null,
                    },
                    RequestedFunds: [
                      {
                        amount: '10000000',
                        unit: '',
                      },
                    ],
                    PaymentSource: {
                      id: 'payment_source_id',
                      network: Network.Preprod,
                      policyId: 'policy_id',
                      smartContractAddress: 'address',
                      paymentType: PaymentType.Web3CardanoV1,
                    },
                    BuyerWallet: null,
                    SmartContractWallet: null,
                    metadata: null,
                    WithdrawnForSeller: [],
                    WithdrawnForBuyer: [],
                  },
                },
              }),
          },
        },
      },
      400: {
        description: 'Bad Request (possible parameters missing or invalid)',
      },
      401: {
        description: 'Unauthorized',
      },
      500: {
        description: 'Internal Server Error',
      },
    },
  });
  registry.registerPath({
    method: 'post',
    path: '/payment/authorize-refund',
    description:
      'Authorizes a refund for a payment request. This will stop the right to receive a payment and initiate a refund for the other party.',
    summary:
      'Authorizes a refund for a payment request. This will stop the right to receive a payment and initiate a refund for the other party. (admin access required +PAY)',
    tags: ['payment'],
    request: {
      body: {
        description: '',
        content: {
          'application/json': {
            schema: authorizePaymentRefundSchemaInput.openapi({
              example: {
                network: Network.Preprod,
                blockchainIdentifier: 'blockchain_identifier',
              },
            }),
          },
        },
      },
    },
    security: [{ [apiKeyAuth.name]: [] }],
    responses: {
      200: {
        description: 'API key deleted',
        content: {
          'application/json': {
            schema: z
              .object({
                data: authorizePaymentRefundSchemaOutput,
                status: z.string(),
              })
              .openapi({
                example: {
                  status: 'success',
                  data: {
                    id: 'cuid_v2_auto_generated',
                    blockchainIdentifier: 'blockchain_identifier',
                    createdAt: new Date(1713636260),
                    updatedAt: new Date(1713636260),
                    submitResultTime: '0',
                    unlockTime: '0',
                    externalDisputeUnlockTime: '0',
                    lastCheckedAt: null,
                    payByTime: null,
                    requestedById: 'requester_id',
                    resultHash: 'result_hash',
                    onChainState: null,
                    inputHash: 'input_hash',
                    NextAction: {
                      requestedAction: PaymentAction.AuthorizeRefundRequested,
                      errorType: null,
                      errorNote: null,
                      resultHash: null,
                    },
                    RequestedFunds: [
                      {
                        amount: '10000000',
                        unit: '',
                      },
                    ],
                    PaymentSource: {
                      id: 'payment_source_id',
                      network: Network.Preprod,
                      policyId: 'policy_id',
                      smartContractAddress: 'address',
                      paymentType: PaymentType.Web3CardanoV1,
                    },
                    BuyerWallet: null,
                    SmartContractWallet: null,
                    metadata: null,
                    WithdrawnForSeller: [],
                    WithdrawnForBuyer: [],
                  },
                },
              }),
          },
        },
      },
      400: {
        description: 'Bad Request (possible parameters missing or invalid)',
      },
      401: {
        description: 'Unauthorized',
      },
      500: {
        description: 'Internal Server Error',
      },
    },
  });

  /********************* ERROR RECOVERY *****************************/
  registry.registerPath({
    method: 'post',
    path: '/retry-external-action/',
    description:
      'Clears error states for payment/purchase requests in WaitingForManualAction state and resets them for automatic retry. This endpoint provides manual intervention capability to recover from error states by clearing error fields and resetting the current transaction to the last successful one (confirmed or pending).',
    summary:
      'Clear error state and retry external action (PAY access required)',
    tags: ['error-state-recovery'],
    security: [{ [apiKeyAuth.name]: [] }],
    request: {
      body: {
        description: 'Error recovery request details',
        content: {
          'application/json': {
            schema: retryExternalActionSchemaInput.openapi({
              example: {
                blockchainIdentifier: 'blockchain_identifier',
                network: Network.Preprod,
              },
            }),
          },
        },
      },
    },
    responses: {
      200: {
        description: 'Error state cleared successfully',
        content: {
          'application/json': {
            schema: z
              .object({
                status: z.string(),
                data: retryExternalActionSchemaOutput,
              })
              .openapi({
                example: {
                  status: 'success',
                  data: {
                    success: true,
                    message:
                      'Error state cleared successfully for payment request',
                    type: 'payment',
                    id: 'cmf40vg7h0016ucj1u1ro6651',
                    currentTransactionId: 'cmf41enan001qucj18mm1ipnj',
                    nextAction: {
                      requestedAction: PaymentAction.WaitingForExternalAction,
                      errorType: null,
                      errorNote: null,
                    },
                  },
                },
              }),
          },
        },
      },
      400: {
        description:
          'Bad Request (not in WaitingForManualAction state, no error to clear, or invalid input)',
        content: {
          'application/json': {
            schema: z.object({
              status: z.string(),
              error: z.object({ message: z.string() }),
            }),
            example: {
              status: 'error',
              error: {
                message:
                  'Request is not in WaitingForManualAction state. Current state: WaitingForExternalAction',
              },
            },
          },
        },
      },
      401: {
        description: 'Unauthorized',
      },
      404: {
        description: 'Payment/purchase request not found',
        content: {
          'application/json': {
            schema: z.object({
              status: z.string(),
              error: z.object({ message: z.string() }),
            }),
            example: {
              status: 'error',
              error: { message: 'Payment request not found' },
            },
          },
        },
      },
      500: {
        description: 'Internal Server Error',
      },
    },
  });

  /********************* PURCHASE *****************************/
  registry.registerPath({
    method: 'get',
    path: '/purchase/',
    description:
      'Gets the purchase status. It needs to be created first with a POST request.',
    summary:
      'Get information about an existing purchase request. (READ access required)',
    tags: ['purchase'],
    request: {
      query: queryPurchaseRequestSchemaInput.openapi({
        example: {
          limit: 10,
          cursorId: 'cuid_v2_of_last_cursor_entry',
          network: Network.Preprod,
        },
      }),
    },
    security: [{ [apiKeyAuth.name]: [] }],
    responses: {
      200: {
        description: 'Purchase status',
        content: {
          'application/json': {
            schema: z
              .object({
                status: z.string(),
                data: queryPurchaseRequestSchemaOutput,
              })
              .openapi({
                example: {
                  status: 'success',
                  data: {
                    Purchases: [
                      {
                        id: 'cuid_v2_auto_generated',
                        blockchainIdentifier: 'blockchain_identifier',
                        lastCheckedAt: null,
                        onChainState: null,
                        metadata: null,
                        requestedById: 'requester_id',
                        resultHash: '',
                        cooldownTime: 0,
                        payByTime: null,
                        cooldownTimeOtherParty: 0,
                        collateralReturnLovelace: null,
                        inputHash: 'input_hash',
                        NextAction: {
                          requestedAction:
                            PurchasingAction.FundsLockingRequested,
                          errorType: null,
                          errorNote: null,
                          inputHash: 'input_hash',
                        },
                        createdAt: new Date(1713636260),
                        updatedAt: new Date(1713636260),
                        externalDisputeUnlockTime: (1713636260).toString(),
                        submitResultTime: new Date(1713636260).toISOString(),
                        unlockTime: (1713636260).toString(),
                        PaidFunds: [],
                        PaymentSource: {
                          id: 'payment_source_id',
                          network: Network.Preprod,
                          policyId: 'policy_id',
                          smartContractAddress: 'address',
                          paymentType: PaymentType.Web3CardanoV1,
                        },
                        SellerWallet: null,
                        SmartContractWallet: null,
                        CurrentTransaction: null,
                        TransactionHistory: [],
                        WithdrawnForSeller: [],
                        WithdrawnForBuyer: [],
                      },
                    ],
                  },
                },
              }),
          },
        },
      },
      400: {
        description: 'Bad Request (possible parameters missing or invalid)',
      },
      401: {
        description: 'Unauthorized',
      },
      500: {
        description: 'Internal Server Error',
      },
    },
  });

  registry.registerPath({
    method: 'post',
    path: '/purchase/',
    description:
      'Creates a purchase and pays the seller. This requires funds to be available.',
    summary: 'Create a new purchase request and pay. (access required +PAY)',
    tags: ['purchase'],
    request: {
      body: {
        description: '',
        content: {
          'application/json': {
            schema: createPurchaseInitSchemaInput.openapi({
              example: {
                identifierFromPurchaser: 'aabbaabb11221122aabb',
                network: Network.Preprod,
                sellerVkey: 'seller_vkey',
                paymentType: PaymentType.Web3CardanoV1,
                blockchainIdentifier: 'blockchain_identifier',
                payByTime: (1713626260).toString(),
                submitResultTime: (1713636260).toString(),
                unlockTime: (1713636260).toString(),
                externalDisputeUnlockTime: (1713636260).toString(),
                agentIdentifier: 'agent_identifier',
                inputHash:
                  '9f86d081884c7d659a2feaa0c55ad015a3bf4f1b2b0b822cd15d6c15b0f00a08',
              },
            }),
          },
        },
      },
    },
    security: [{ [apiKeyAuth.name]: [] }],
    responses: {
      200: {
        description: 'Purchase request created',
        content: {
          'application/json': {
            schema: z
              .object({
                data: createPurchaseInitSchemaOutput,
                status: z.string(),
              })
              .openapi({
                example: {
                  status: 'success',
                  data: {
                    id: 'cuid_v2_auto_generated',
                    createdAt: new Date(1713636260),
                    updatedAt: new Date(1713636260),
                    blockchainIdentifier: 'blockchain_identifier',
                    lastCheckedAt: null,
                    submitResultTime: '0',
                    unlockTime: '0',
                    externalDisputeUnlockTime: '0',
                    payByTime: null,
                    requestedById: 'requester_id',
                    resultHash: '',
                    onChainState: null,
                    inputHash: 'input_hash',
                    NextAction: {
                      requestedAction: PurchasingAction.FundsLockingRequested,
                      errorType: null,
                      errorNote: null,
                    },
                    CurrentTransaction: null,
                    PaidFunds: [
                      {
                        amount: '10000000',
                        unit: '',
                      },
                    ],
                    PaymentSource: {
                      id: 'payment_source_id',
                      policyId: 'policy_id',
                      network: Network.Preprod,
                      smartContractAddress: 'address',
                      paymentType: PaymentType.Web3CardanoV1,
                    },
                    SellerWallet: null,
                    SmartContractWallet: null,
                    metadata: null,
                    WithdrawnForSeller: [],
                    WithdrawnForBuyer: [],
                  },
                },
              }),
          },
        },
      },
      400: {
        description: 'Bad Request (possible parameters missing or invalid)',
      },
      401: {
        description: 'Unauthorized',
      },
      409: {
        description: 'Conflict (purchase request already exists)',
        content: {
          'application/json': {
            schema: z.object({
              status: z.string(),
              error: z.object({ message: z.string() }),
              id: z.string(),
              object: createPurchaseInitSchemaOutput,
            }),
            example: {
              status: 'error',
              error: { message: 'Purchase request already exists' },
              id: 'cuid_v2_auto_generated',
              object: {
                id: 'cuid_v2_auto_generated',
                createdAt: new Date(1713636260),
                updatedAt: new Date(1713636260),
                blockchainIdentifier: 'blockchain_identifier',
                lastCheckedAt: null,
                submitResultTime: '0',
                unlockTime: '0',
                externalDisputeUnlockTime: '0',
                payByTime: null,
                requestedById: 'requester_id',
                resultHash: '',
                onChainState: null,
                inputHash: 'input_hash',
                NextAction: {
                  requestedAction: PurchasingAction.FundsLockingRequested,
                  errorType: null,
                  errorNote: null,
                },
                CurrentTransaction: null,
                PaidFunds: [
                  {
                    amount: '10000000',
                    unit: '',
                  },
                ],
                PaymentSource: {
                  id: 'payment_source_id',
                  policyId: 'policy_id',
                  network: Network.Preprod,
                  smartContractAddress: 'address',
                  paymentType: PaymentType.Web3CardanoV1,
                },
                SellerWallet: null,
                SmartContractWallet: null,
                metadata: null,
                WithdrawnForSeller: [],
                WithdrawnForBuyer: [],
              },
            },
          },
        },
      },
      500: {
        description: 'Internal Server Error',
      },
    },
  });

  registry.registerPath({
    method: 'post',
    path: '/purchase/request-refund',
    description:
      'Requests a refund for a completed purchase. This will collect the refund after the refund time.',
    summary:
      'Request a refund for a completed purchase, which will be automatically collected after the refund time period expires. (+PAY access required)',
    tags: ['purchase'],
    request: {
      body: {
        description: '',
        content: {
          'application/json': {
            schema: requestPurchaseRefundSchemaInput.openapi({
              example: {
                network: Network.Preprod,
                blockchainIdentifier: 'blockchain_identifier',
              },
            }),
          },
        },
      },
    },
    security: [{ [apiKeyAuth.name]: [] }],
    responses: {
      200: {
        description: 'API key deleted',
        content: {
          'application/json': {
            schema: z
              .object({
                data: requestPurchaseRefundSchemaOutput,
                status: z.string(),
              })
              .openapi({
                example: {
                  status: 'success',
                  data: {
                    id: 'cuid_v2_auto_generated',
                    createdAt: new Date(1713636260),
                    updatedAt: new Date(1713636260),
                    blockchainIdentifier: 'blockchain_identifier',
                    lastCheckedAt: null,
                    submitResultTime: '0',
                    unlockTime: '0',
                    externalDisputeUnlockTime: '0',
                    payByTime: null,
                    requestedById: 'requester_id',
                    resultHash: '',
                    onChainState: null,
                    NextAction: {
                      requestedAction: PurchasingAction.FundsLockingRequested,
                      errorType: null,
                      errorNote: null,
                    },
                    CurrentTransaction: null,
                    PaidFunds: [
                      {
                        amount: '10000000',
                        unit: '',
                      },
                    ],
                    PaymentSource: {
                      id: 'payment_source_id',
                      policyId: 'policy_id',
                      network: Network.Preprod,
                      smartContractAddress: 'address',
                      paymentType: PaymentType.Web3CardanoV1,
                    },
                    SellerWallet: null,
                    SmartContractWallet: null,
                    metadata: null,
                    WithdrawnForSeller: [],
                    WithdrawnForBuyer: [],
                  },
                },
              }),
          },
        },
      },
      400: {
        description: 'Bad Request (possible parameters missing or invalid)',
      },
      401: {
        description: 'Unauthorized',
      },
      500: {
        description: 'Internal Server Error',
      },
    },
  });
  registry.registerPath({
    method: 'post',
    path: '/purchase/cancel-refund-request',
    description:
      'Requests a refund for a completed purchase. This will collect the refund after the refund time.',
    summary:
      'Cancel a previously requested refund for a purchase, reverting the transaction back to its normal processing state. (+PAY access required)',
    tags: ['purchase'],
    request: {
      body: {
        description: '',
        content: {
          'application/json': {
            schema: cancelPurchaseRefundRequestSchemaInput.openapi({
              example: {
                network: Network.Preprod,
                blockchainIdentifier: 'blockchain_identifier',
              },
            }),
          },
        },
      },
    },
    security: [{ [apiKeyAuth.name]: [] }],
    responses: {
      200: {
        description: 'API key deleted',
        content: {
          'application/json': {
            schema: z
              .object({
                data: cancelPurchaseRefundRequestSchemaOutput,
                status: z.string(),
              })
              .openapi({
                example: {
                  status: 'success',
                  data: {
                    id: 'cuid_v2_auto_generated',
                    createdAt: new Date(1713636260),
                    updatedAt: new Date(1713636260),
                    blockchainIdentifier: 'blockchain_identifier',
                    lastCheckedAt: null,
                    submitResultTime: '0',
                    unlockTime: '0',
                    externalDisputeUnlockTime: '0',
                    payByTime: null,
                    requestedById: 'requester_id',
                    resultHash: '',
                    onChainState: null,
                    NextAction: {
                      requestedAction: PurchasingAction.FundsLockingRequested,
                      errorType: null,
                      errorNote: null,
                    },
                    CurrentTransaction: null,
                    PaidFunds: [
                      {
                        amount: '10000000',
                        unit: '',
                      },
                    ],
                    PaymentSource: {
                      id: 'payment_source_id',
                      policyId: 'policy_id',
                      network: Network.Preprod,
                      smartContractAddress: 'address',
                      paymentType: PaymentType.Web3CardanoV1,
                    },
                    SellerWallet: null,
                    SmartContractWallet: null,
                    metadata: null,
                    WithdrawnForSeller: [],
                    WithdrawnForBuyer: [],
                  },
                },
              }),
          },
        },
      },
      400: {
        description: 'Bad Request (possible parameters missing or invalid)',
      },
      401: {
        description: 'Unauthorized',
      },
      500: {
        description: 'Internal Server Error',
      },
    },
  });

  registry.registerPath({
    method: 'post',
    path: '/payment/resolve-blockchain-identifier',
    description: 'Resolves a payment request by its blockchain identifier.',
    summary:
      'Resolve a payment request by its blockchain identifier. (READ access required)',
    tags: ['payment'],
    security: [{ [apiKeyAuth.name]: [] }],
    request: {
      body: {
        description: '',
        content: {
          'application/json': {
            schema: postPaymentRequestSchemaInput.openapi({
              example: {
                blockchainIdentifier: 'blockchain_identifier',
                network: Network.Preprod,
                includeHistory: 'false',
              },
            }),
          },
        },
      },
    },
    responses: {
      200: {
        description: 'Payment request resolved',
        content: {
          'application/json': {
            schema: z
              .object({
                status: z.string(),
                data: postPaymentRequestSchemaOutput,
              })
              .openapi({
                example: {
                  status: 'success',
                  data: {
                    id: 'cuid_v2_auto_generated',
                    createdAt: new Date(1713636260),
                    updatedAt: new Date(1713636260),
                    blockchainIdentifier: 'blockchain_identifier',
                    lastCheckedAt: null,
                    payByTime: null,
                    submitResultTime: '0',
                    unlockTime: '0',
                    externalDisputeUnlockTime: '0',
                    requestedById: 'requester_id',
                    resultHash: 'result_hash',
                    inputHash: 'input_hash',
                    cooldownTime: 0,
                    cooldownTimeOtherParty: 0,
                    collateralReturnLovelace: null,
                    onChainState: null,
                    NextAction: {
                      requestedAction: PaymentAction.WaitingForExternalAction,
                      errorType: null,
                      errorNote: null,
                      resultHash: null,
                    },
                    CurrentTransaction: null,
                    TransactionHistory: [],
                    RequestedFunds: [
                      {
                        amount: '10000000',
                        unit: '',
                      },
                    ],
                    PaymentSource: {
                      id: 'payment_source_id',
                      network: Network.Preprod,
                      smartContractAddress: 'address',
                      policyId: 'policy_id',
                      paymentType: PaymentType.Web3CardanoV1,
                    },
                    BuyerWallet: null,
                    SmartContractWallet: null,
                    metadata: null,
                    WithdrawnForSeller: [],
                    WithdrawnForBuyer: [],
                  },
                },
              }),
          },
        },
      },
      400: {
        description: 'Bad Request (possible parameters missing or invalid)',
      },
      401: {
        description: 'Unauthorized',
      },
      404: {
        description: 'Payment request not found',
      },
      500: {
        description: 'Internal Server Error',
      },
    },
  });

  registry.registerPath({
    method: 'post',
    path: '/purchase/resolve-blockchain-identifier',
    description: 'Resolves a purchase request by its blockchain identifier.',
    summary:
      'Resolve a purchase request by its blockchain identifier. (READ access required)',
    tags: ['purchase'],
    security: [{ [apiKeyAuth.name]: [] }],
    request: {
      body: {
        description: '',
        content: {
          'application/json': {
            schema: postPurchaseRequestSchemaInput.openapi({
              example: {
                blockchainIdentifier: 'blockchain_identifier',
                network: Network.Preprod,
                includeHistory: 'false',
              },
            }),
          },
        },
      },
    },
    responses: {
      200: {
        description: 'Purchase request resolved',
        content: {
          'application/json': {
            schema: z
              .object({
                status: z.string(),
                data: postPurchaseRequestSchemaOutput,
              })
              .openapi({
                example: {
                  status: 'success',
                  data: {
                    id: 'cuid_v2_auto_generated',
                    createdAt: new Date(1713636260),
                    updatedAt: new Date(1713636260),
                    blockchainIdentifier: 'blockchain_identifier',
                    lastCheckedAt: null,
                    payByTime: null,
                    submitResultTime: '0',
                    unlockTime: '0',
                    externalDisputeUnlockTime: '0',
                    requestedById: 'requester_id',
                    onChainState: null,
                    collateralReturnLovelace: null,
                    cooldownTime: 0,
                    cooldownTimeOtherParty: 0,
                    inputHash: 'input_hash',
                    resultHash: '',
                    NextAction: {
                      inputHash: 'input_hash',
                      requestedAction: PurchasingAction.FundsLockingRequested,
                      errorType: null,
                      errorNote: null,
                    },
                    CurrentTransaction: null,
                    TransactionHistory: [],
                    PaidFunds: [
                      {
                        amount: '10000000',
                        unit: '',
                      },
                    ],
                    PaymentSource: {
                      id: 'payment_source_id',
                      network: Network.Preprod,
                      smartContractAddress: 'address',
                      policyId: 'policy_id',
                      paymentType: PaymentType.Web3CardanoV1,
                    },
                    SellerWallet: null,
                    SmartContractWallet: null,
                    metadata: null,
                    WithdrawnForSeller: [],
                    WithdrawnForBuyer: [],
                  },
                },
              }),
          },
        },
      },
      400: {
        description: 'Bad Request (possible parameters missing or invalid)',
      },
      401: {
        description: 'Unauthorized',
      },
      404: {
        description: 'Purchase request not found',
      },
      500: {
        description: 'Internal Server Error',
      },
    },
  });

  /********************* REGISTRY *****************************/

  registry.registerPath({
    method: 'get',
    path: '/registry/wallet',
    description: 'Gets the agent metadata.',
    summary:
      'Fetch all agents (and their full metadata) that are registered to a specified wallet. (READ access required)',
    tags: ['registry'],
    security: [{ [apiKeyAuth.name]: [] }],
    request: {
      query: queryAgentFromWalletSchemaInput.openapi({
        example: {
          walletVKey: 'wallet_vkey',
          network: Network.Preprod,
        },
      }),
    },
    responses: {
      200: {
        description: 'Agent metadata',
        content: {
          'application/json': {
            schema: z
              .object({
                status: z.string(),
                data: queryAgentFromWalletSchemaOutput,
              })
              .openapi({
                example: {
                  status: 'success',
                  data: {
                    Assets: [
                      {
                        policyId: 'policy_id',
                        assetName: 'asset_name',
                        agentIdentifier: 'agent_identifier',
                        Metadata: {
                          name: 'name',
                          description: 'description',
                          apiBaseUrl: 'api_url',
                          ExampleOutputs: [],
                          Tags: ['tag1', 'tag2'],
                          Capability: {
                            name: 'capability_name',
                            version: 'capability_version',
                          },
                          Legal: {
                            privacyPolicy: 'privacy_policy',
                            terms: 'terms',
                            other: 'other',
                          },
                          Author: {
                            name: 'author_name',
                            contactEmail: 'author_contact_email',
                            contactOther: 'author_contact_other',
                            organization: 'author_organization',
                          },
                          image: 'image',
                          AgentPricing: {
                            pricingType: PricingType.Fixed,
                            Pricing: [
                              {
                                amount: '1000000',
                                unit: 'unit',
                              },
                            ],
                          },
                          metadataVersion: 1,
                        },
                      },
                    ],
                  },
                },
              }),
          },
        },
      },
    },
  });

  registry.registerPath({
    method: 'get',
    path: '/registry/',
    description: 'Gets the agent metadata.',
    summary:
      'List every agent that is recorded in the Masumi Registry. (READ access required)',
    tags: ['registry'],
    security: [{ [apiKeyAuth.name]: [] }],
    request: {
      query: queryRegistryRequestSchemaInput.openapi({
        example: {
          network: Network.Preprod,
          cursorId: 'cursor_id',
        },
      }),
    },
    responses: {
      200: {
        description: 'Agent metadata',
        content: {
          'application/json': {
            schema: z
              .object({
                status: z.string(),
                data: queryRegistryRequestSchemaOutput,
              })
              .openapi({
                example: {
                  status: 'success',
                  data: {
                    Assets: [
                      {
                        error: null,
                        id: 'asset_id',
                        name: 'name',
                        description: 'description',
                        Capability: {
                          name: 'capability_name',
                          version: 'capability_version',
                        },
                        Author: {
                          name: 'author_name',
                          organization: 'author_organization',
                          contactEmail: 'author_contact_email',
                          contactOther: 'author_contact_other',
                        },
                        Legal: {
                          privacyPolicy: 'privacy_policy',
                          terms: 'terms',
                          other: 'other',
                        },
                        state: 'RegistrationRequested',
                        Tags: ['tag1', 'tag2'],
                        createdAt: new Date(1713636260),
                        updatedAt: new Date(1713636260),
                        lastCheckedAt: new Date(1713636260),
                        agentIdentifier: 'agent_identifier',
                        apiBaseUrl: 'api_url',
                        ExampleOutputs: [],
                        AgentPricing: {
                          pricingType: PricingType.Fixed,
                          Pricing: [
                            {
                              unit: 'unit',
                              amount: '1000000',
                            },
                          ],
                        },
                        SmartContractWallet: {
                          walletVkey: 'wallet_vkey',
                          walletAddress: 'wallet_address',
                        },
                        CurrentTransaction: null,
                      },
                    ],
                  },
                },
              }),
          },
        },
      },
    },
  });
  registry.registerPath({
    method: 'post',
    path: '/registry/',
    description:
      'Registers an agent to the registry (Please note that while it it is put on-chain, the transaction is not yet finalized by the blockchain, as designed finality is only eventually reached. If you need certainty, please check status via the registry(GET) or if you require custom logic, the transaction directly using the txHash)',
    summary: 'Registers an agent to the registry (+PAY access required)',
    tags: ['registry'],
    security: [{ [apiKeyAuth.name]: [] }],
    request: {
      body: {
        description: '',
        content: {
          'application/json': {
            schema: registerAgentSchemaInput.openapi({
              example: {
                network: Network.Preprod,
                ExampleOutputs: [
                  {
                    name: 'example_output_name',
                    url: 'https://example.com/example_output',
                    mimeType: 'application/json',
                  },
                ],
                Tags: ['tag1', 'tag2'],
                name: 'Agent Name',
                description: 'Agent Description',
                Author: {
                  name: 'Author Name',
                  contactEmail: 'author@example.com',
                  contactOther: 'author_contact_other',
                  organization: 'Author Organization',
                },
                apiBaseUrl: 'https://api.example.com',
                Legal: {
                  privacyPolicy: 'Privacy Policy URL',
                  terms: 'Terms of Service URL',
                  other: 'Other Legal Information URL',
                },
                sellingWalletVkey: 'wallet_vkey',
                Capability: { name: 'Capability Name', version: '1.0.0' },
                AgentPricing: {
                  pricingType: PricingType.Fixed,
                  Pricing: [
                    {
                      unit: '',
                      amount: '10000000',
                    },
                  ],
                },
              },
            }),
          },
        },
      },
    },
    responses: {
      200: {
        description: 'Agent registered',
        content: {
          'application/json': {
            schema: z
              .object({ status: z.string(), data: registerAgentSchemaOutput })
              .openapi({
                example: {
                  status: 'success',
                  data: {
                    id: 'cuid2',
                    apiBaseUrl: 'api_url',
                    Tags: ['tag1', 'tag2'],
                    Capability: {
                      name: 'capability_name',
                      version: 'capability_version',
                    },
                    Legal: {
                      privacyPolicy: 'privacy_policy',
                      terms: 'terms',
                      other: 'other',
                    },
                    AgentPricing: {
                      pricingType: PricingType.Fixed,
                      Pricing: [
                        {
                          unit: '',
                          amount: '10000000',
                        },
                      ],
                    },
                    ExampleOutputs: [],
                    Author: {
                      name: 'author_name',
                      organization: 'author_organization',
                      contactEmail: 'author_contact_email',
                      contactOther: 'author_contact_other',
                    },
                    SmartContractWallet: {
                      walletVkey: 'wallet_vkey',
                      walletAddress: 'wallet_address',
                    },
                    state: 'RegistrationRequested',
                    description: 'description',
                    name: 'name',
                  },
                },
              }),
          },
        },
      },
    },
  });

  registry.registerPath({
    method: 'post',
    path: '/registry/deregister',
    description:
      'Deregisters a agent from the specified registry (Please note that while the command is put on-chain, the transaction is not yet finalized by the blockchain, as designed finality is only eventually reached. If you need certainty, please check status via the registry(GET) or if you require custom logic, the transaction directly using the txHash)',
    summary:
      'Deregisters an agent from the specified registry. (admin access required +PAY)',
    tags: ['registry'],
    security: [{ [apiKeyAuth.name]: [] }],
    request: {
      body: {
        description: '',
        content: {
          'application/json': {
            schema: unregisterAgentSchemaInput.openapi({
              example: {
                agentIdentifier: 'agentIdentifier',
                network: Network.Preprod,
              },
            }),
          },
        },
      },
    },
    responses: {
      200: {
        description: 'Payment source deleted',
        content: {
          'application/json': {
            schema: z
              .object({ status: z.string(), data: unregisterAgentSchemaOutput })
              .openapi({
                example: {
                  status: 'success',
                  data: {
                    id: 'cuid2',
                    apiBaseUrl: 'api_url',
                    Tags: ['tag1', 'tag2'],
                    Capability: {
                      name: 'capability_name',
                      version: 'capability_version',
                    },
                    ExampleOutputs: [
                      {
                        name: 'example_output_name',
                        url: 'https://example.com/example_output',
                        mimeType: 'application/json',
                      },
                    ],
                    Author: {
                      name: 'author_name',
                      organization: 'author_organization',
                      contactEmail: 'author_contact_email',
                      contactOther: 'author_contact_other',
                    },
                    Legal: {
                      privacyPolicy: 'privacy_policy',
                      terms: 'terms',
                      other: 'other',
                    },
                    AgentPricing: {
                      pricingType: PricingType.Fixed,
                      Pricing: [
                        {
                          unit: '',
                          amount: '10000000',
                        },
                      ],
                    },
                    SmartContractWallet: {
                      walletVkey: 'wallet_vkey',
                      walletAddress: 'wallet_address',
                    },
                    state: 'RegistrationRequested',
                    description: 'description',
                    name: 'name',
                  },
                },
              }),
          },
        },
      },
    },
  });

  registry.registerPath({
    method: 'delete',
    path: '/registry/',
    description:
      'Permanently deletes an agent registration record from the database. This action is irreversible and should only be used for registrations in specific failed or completed states.',
    summary: 'Delete an agent registration record. (admin access required)',
    tags: ['registry'],
    security: [{ [apiKeyAuth.name]: [] }],
    request: {
      body: {
        description: '',
        content: {
          'application/json': {
            schema: deleteAgentRegistrationSchemaInput.openapi({
              example: {
                id: 'example_id',
              },
            }),
          },
        },
      },
    },
    responses: {
      200: {
        description: 'Agent registration deleted successfully',
        content: {
          'application/json': {
            schema: z
              .object({
                status: z.string(),
                data: deleteAgentRegistrationSchemaOutput,
              })
              .openapi({
                example: {
                  status: 'success',
                  data: {
                    id: 'example_id',
                  },
                },
              }),
          },
        },
      },
      400: {
        description: 'Bad Request - Invalid state for deletion',
        content: {
          'application/json': {
            schema: z.object({
              status: z.string(),
              error: z.object({ message: z.string() }),
            }),
            example: {
              status: 'error',
              error: {
                message:
                  'Agent registration cannot be deleted in its current state: RegistrationRequested',
              },
            },
          },
        },
      },
      401: {
        description: 'Unauthorized',
      },
      404: {
        description: 'Agent Registration not found',
        content: {
          'application/json': {
            schema: z.object({
              status: z.string(),
              error: z.object({ message: z.string() }),
            }),
            example: {
              status: 'error',
              error: { message: 'Agent Registration not found' },
            },
          },
        },
      },
      500: {
        description: 'Internal Server Error',
      },
    },
  });

  /********************* PAYMENT CONTRACT *****************************/
  registry.registerPath({
    method: 'get',
    path: '/payment-source/',
    description: 'Gets the payment source.',
    summary:
      'List payment sources with their public details. (READ access required)',
    tags: ['payment-source'],
    security: [{ [apiKeyAuth.name]: [] }],
    request: {
      query: paymentSourceSchemaInput.openapi({
        example: {
          take: 10,
          cursorId: 'cursor_id',
        },
      }),
    },
    responses: {
      200: {
        description: 'Payment source status',
        content: {
          'application/json': {
            schema: z
              .object({ status: z.string(), data: paymentSourceSchemaOutput })
              .openapi({
                example: {
                  status: 'success',
                  data: {
                    PaymentSources: [
                      {
                        id: 'cuid_v2_auto_generated',
                        createdAt: new Date(1713636260),
                        updatedAt: new Date(1713636260),
                        network: Network.Mainnet,
                        paymentType: PaymentType.Web3CardanoV1,
                        smartContractAddress: 'address_of_the_smart_contract',
                        policyId: 'policy_id',
                        AdminWallets: [
                          { walletAddress: 'wallet_address', order: 0 },
                          { walletAddress: 'wallet_address', order: 1 },
                          { walletAddress: 'wallet_address', order: 2 },
                        ],
                        feeRatePermille: 50,
                        FeeReceiverNetworkWallet: {
                          walletAddress: 'wallet_address',
                        },
                        lastCheckedAt: new Date(1713636260),
                        lastIdentifierChecked: 'identifier',
                        PurchasingWallets: [
                          {
                            collectionAddress: null,
                            note: 'note',
                            walletVkey: 'wallet_vkey',
                            walletAddress: 'wallet_address',
                            id: 'unique_cuid_v2_auto_generated',
                          },
                          {
                            collectionAddress: 'send_refunds_to_this_address',
                            note: 'note',
                            walletVkey: 'wallet_vkey',
                            walletAddress: 'wallet_address',
                            id: 'unique_cuid_v2_auto_generated',
                          },
                        ],
                        SellingWallets: [
                          {
                            collectionAddress:
                              'null_will_use_selling_wallet_as_revenue_address',
                            note: 'note',
                            walletVkey: 'wallet_vkey',
                            walletAddress: 'wallet_address',
                            id: 'unique_cuid_v2_auto_generated',
                          },
                          {
                            collectionAddress: 'send_revenue_to_this_address',
                            note: 'note',
                            walletVkey: 'wallet_vkey',
                            walletAddress: 'wallet_address',
                            id: 'unique_cuid_v2_auto_generated',
                          },
                        ],
                      },
                    ],
                  },
                },
              }),
          },
        },
      },
    },
  });

  /********************* PAYMENT SOURCE *****************************/
  registry.registerPath({
    method: 'get',
    path: '/payment-source-extended/',
    description: 'Gets the payment contracts including the status.',
    summary:
      'List payment sources with their public details augmented with internal configuration and sync status information. (admin access required)',
    tags: ['payment-source'],
    security: [{ [apiKeyAuth.name]: [] }],
    request: {
      query: paymentSourceExtendedSchemaInput.openapi({
        example: {
          take: 10,
          cursorId: 'cursor_id',
        },
      }),
    },
    responses: {
      200: {
        description: 'Payment source status',
        content: {
          'application/json': {
            schema: z
              .object({
                status: z.string(),
                data: paymentSourceExtendedSchemaOutput,
              })
              .openapi({
                example: {
                  status: 'success',
                  data: {
                    ExtendedPaymentSources: [
                      {
                        id: 'cuid_v2_auto_generated',
                        createdAt: new Date(1713636260),
                        updatedAt: new Date(1713636260),
                        network: Network.Mainnet,
                        paymentType: PaymentType.Web3CardanoV1,
                        feeRatePermille: 50,
                        syncInProgress: true,
                        policyId: 'policy_id',
                        smartContractAddress: 'address_of_the_smart_contract',
                        AdminWallets: [
                          { walletAddress: 'wallet_address', order: 0 },
                          { walletAddress: 'wallet_address', order: 1 },
                          { walletAddress: 'wallet_address', order: 2 },
                        ],
                        FeeReceiverNetworkWallet: {
                          walletAddress: 'wallet_address',
                        },
                        lastCheckedAt: new Date(1713636260),
                        lastIdentifierChecked: 'identifier',
                        PaymentSourceConfig: {
                          rpcProviderApiKey: 'rpc_provider_api_key_blockfrost',
                          rpcProvider: RPCProvider.Blockfrost,
                        },
                        PurchasingWallets: [
                          {
                            collectionAddress: null,
                            note: 'note',
                            walletVkey: 'wallet_vkey',
                            walletAddress: 'wallet_address',
                            id: 'unique_cuid_v2_auto_generated',
                          },
                          {
                            collectionAddress: 'send_refunds_to_this_address',
                            note: 'note',
                            walletVkey: 'wallet_vkey',
                            walletAddress: 'wallet_address',
                            id: 'unique_cuid_v2_auto_generated',
                          },
                        ],
                        SellingWallets: [
                          {
                            collectionAddress:
                              'null_will_use_selling_wallet_as_revenue_address',
                            note: 'note',
                            walletVkey: 'wallet_vkey',
                            walletAddress: 'wallet_address',
                            id: 'unique_cuid_v2_auto_generated',
                          },
                          {
                            collectionAddress: 'send_revenue_to_this_address',
                            note: 'note',
                            walletVkey: 'wallet_vkey',
                            walletAddress: 'wallet_address',
                            id: 'unique_cuid_v2_auto_generated',
                          },
                        ],
                      },
                    ],
                  },
                },
              }),
          },
        },
      },
    },
  });

  registry.registerPath({
    method: 'post',
    path: '/payment-source-extended/',
    description: 'Creates a payment source.',
    summary: 'Create a new payment source. (+ADMIN access required)',
    tags: ['payment-source'],
    security: [{ [apiKeyAuth.name]: [] }],
    request: {
      body: {
        description: '',
        content: {
          'application/json': {
            schema: paymentSourceExtendedCreateSchemaInput.openapi({
              example: {
                network: Network.Preprod,
                PaymentSourceConfig: {
                  rpcProviderApiKey: 'rpc_provider_api_key',
                  rpcProvider: RPCProvider.Blockfrost,
                },
                paymentType: PaymentType.Web3CardanoV1,
                AdminWallets: [
                  { walletAddress: 'wallet_address_1' },
                  { walletAddress: 'wallet_address_2' },
                  { walletAddress: 'wallet_address_3' },
                ],
                FeeReceiverNetworkWallet: { walletAddress: 'wallet_address' },
                feeRatePermille: 50,
                PurchasingWallets: [
                  {
                    walletMnemonic: 'wallet mnemonic',
                    note: 'note',
                    collectionAddress: null,
                  },
                ],
                SellingWallets: [
                  {
                    walletMnemonic: 'wallet mnemonic',
                    note: 'note',
                    collectionAddress: 'collection_address',
                  },
                ],
              },
            }),
          },
        },
      },
    },
    responses: {
      200: {
        description: 'Payment source created',
        content: {
          'application/json': {
            schema: z
              .object({
                status: z.string(),
                data: paymentSourceExtendedCreateSchemaOutput,
              })
              .openapi({
                example: {
                  status: 'success',
                  data: {
                    id: 'cuid_v2_auto_generated',
                    createdAt: new Date(1713636260),
                    updatedAt: new Date(1713636260),
                    network: Network.Mainnet,
                    paymentType: PaymentType.Web3CardanoV1,
                    syncInProgress: true,
                    smartContractAddress: 'address_of_the_smart_contract',
                    AdminWallets: [
                      { walletAddress: 'wallet_address', order: 0 },
                      { walletAddress: 'wallet_address', order: 1 },
                      { walletAddress: 'wallet_address', order: 2 },
                    ],
                    feeRatePermille: 50,
                    FeeReceiverNetworkWallet: {
                      walletAddress: 'wallet_address',
                    },
                    lastCheckedAt: new Date(1713636260),
                    lastIdentifierChecked: 'identifier',
                    PaymentSourceConfig: {
                      rpcProviderApiKey: 'rpc_provider_api_key_blockfrost',
                      rpcProvider: RPCProvider.Blockfrost,
                    },
                    PurchasingWallets: [
                      {
                        collectionAddress: null,
                        note: 'note',
                        walletVkey: 'wallet_vkey',
                        walletAddress: 'wallet_address',
                        id: 'unique_cuid_v2_auto_generated',
                      },
                      {
                        collectionAddress: 'send_refunds_to_this_address',
                        note: 'note',
                        walletVkey: 'wallet_vkey',
                        walletAddress: 'wallet_address',
                        id: 'unique_cuid_v2_auto_generated',
                      },
                    ],
                    SellingWallets: [
                      {
                        collectionAddress:
                          'null_will_use_the_selling_wallet_as_revenue_address',
                        note: 'note',
                        walletVkey: 'wallet_vkey',
                        walletAddress: 'wallet_address',
                        id: 'unique_cuid_v2_auto_generated',
                      },
                      {
                        collectionAddress: 'send_revenue_to_this_address',
                        note: 'note',
                        walletVkey: 'wallet_vkey',
                        walletAddress: 'wallet_address',
                        id: 'unique_cuid_v2_auto_generated',
                      },
                    ],
                  },
                },
              }),
          },
        },
      },
    },
  });

  registry.registerPath({
    method: 'patch',
    path: '/payment-source-extended/',
    description: 'Updates a payment source.',
    summary: 'Update an existing payment source. (+ADMIN access required)',
    tags: ['payment-source'],
    security: [{ [apiKeyAuth.name]: [] }],
    request: {
      body: {
        description: '',
        content: {
          'application/json': {
            schema: paymentSourceExtendedUpdateSchemaInput.openapi({
              example: {
                id: 'unique_cuid_v2',
                lastIdentifierChecked: 'optional_identifier',
                PaymentSourceConfig: {
                  rpcProviderApiKey: 'rpc_provider_api_key',
                  rpcProvider: RPCProvider.Blockfrost,
                },
                AddPurchasingWallets: [
                  {
                    walletMnemonic: 'wallet_mnemonic',
                    note: 'note',
                    collectionAddress: 'refunds_will_be_sent_to_this_address',
                  },
                ],
                AddSellingWallets: [
                  {
                    walletMnemonic: 'wallet_mnemonic',
                    note: 'note',
                    collectionAddress: 'revenue_will_be_sent_to_this_address',
                  },
                ],
                RemovePurchasingWallets: [{ id: 'unique_cuid_v2' }],
                RemoveSellingWallets: [{ id: 'unique_cuid_v2' }],
              },
            }),
          },
        },
      },
    },
    responses: {
      200: {
        description: 'Payment contract updated',
        content: {
          'application/json': {
            schema: z
              .object({
                status: z.string(),
                data: paymentSourceExtendedUpdateSchemaOutput,
              })
              .openapi({
                example: {
                  status: 'success',
                  data: {
                    id: 'cuid_v2_auto_generated',
                    createdAt: new Date(1713636260),
                    updatedAt: new Date(1713636260),
                    network: Network.Mainnet,
                    paymentType: PaymentType.Web3CardanoV1,
                    syncInProgress: true,
                    smartContractAddress: 'address_of_the_smart_contract',
                    AdminWallets: [
                      { walletAddress: 'wallet_address', order: 0 },
                      { walletAddress: 'wallet_address', order: 1 },
                      { walletAddress: 'wallet_address', order: 2 },
                    ],
                    feeRatePermille: 50,
                    FeeReceiverNetworkWallet: {
                      walletAddress: 'wallet_address',
                    },
                    lastCheckedAt: new Date(1713636260),
                    lastIdentifierChecked: 'identifier',
                    PaymentSourceConfig: {
                      rpcProviderApiKey: 'rpc_provider_api_key_blockfrost',
                      rpcProvider: RPCProvider.Blockfrost,
                    },
                    PurchasingWallets: [
                      {
                        collectionAddress: null,
                        note: 'note',
                        walletVkey: 'wallet_vkey',
                        walletAddress: 'wallet_address',
                        id: 'unique_cuid_v2_auto_generated',
                      },
                      {
                        collectionAddress: 'send_refunds_to_this_address',
                        note: 'note',
                        walletVkey: 'wallet_vkey',
                        walletAddress: 'wallet_address',
                        id: 'unique_cuid_v2_auto_generated',
                      },
                    ],
                    SellingWallets: [
                      {
                        collectionAddress:
                          'null_will_use_selling_wallet_as_revenue_address',
                        note: 'note',
                        walletVkey: 'wallet_vkey',
                        walletAddress: 'wallet_address',
                        id: 'unique_cuid_v2_auto_generated',
                      },
                      {
                        collectionAddress: 'send_revenue_to_this_address',
                        note: 'note',
                        walletVkey: 'wallet_vkey',
                        walletAddress: 'wallet_address',
                        id: 'unique_cuid_v2_auto_generated',
                      },
                    ],
                  },
                },
              }),
          },
        },
      },
    },
  });

  registry.registerPath({
    method: 'delete',
    path: '/payment-source-extended/',
    description:
      'Deletes a payment source. WARNING will also delete all associated wallets and transactions.',
    summary: 'Delete an existing payment source. (+ADMIN access required)',
    tags: ['payment-source'],
    security: [{ [apiKeyAuth.name]: [] }],
    request: {
      body: {
        description: '',
        content: {
          'application/json': {
            schema: paymentSourceExtendedDeleteSchemaInput.openapi({
              example: { id: 'unique_cuid_v2_auto_generated' },
            }),
          },
        },
      },
    },
    responses: {
      200: {
        description: 'Payment source deleted',
        content: {
          'application/json': {
            schema: z
              .object({
                status: z.string(),
                data: paymentSourceExtendedDeleteSchemaOutput,
              })
              .openapi({
                example: {
                  status: 'success',
                  data: { id: 'unique_cuid_v2_auto_generated' },
                },
              }),
          },
        },
      },
    },
  });
  /********************* UTXOS *****************************/
  registry.registerPath({
    method: 'get',
    path: '/utxos/',
    description: 'Gets UTXOs (internal)',
    summary:
      'Helper endpoint that lets you ask the payment service for the current UTXOs sitting at a particular Cardano address. (READ access required)',
    tags: ['utxos'],
    security: [{ [apiKeyAuth.name]: [] }],
    request: {
      query: getUTXOSchemaInput.openapi({
        example: {
          network: Network.Preprod,
          address: 'addr1qx2ej34k567890',
          count: 10,
          page: 1,
          order: 'desc',
        },
      }),
    },
    responses: {
      200: {
        description: 'UTXOs',
        content: {
          'application/json': {
            schema: z
              .object({ status: z.string(), data: getUTXOSchemaOutput })
              .openapi({
                example: {
                  status: 'success',
                  data: {
                    Utxos: [
                      {
                        txHash: 'tx_hash',
                        address: 'addr1qx2ej34k567890',
                        Amounts: [{ unit: '', quantity: 10000000 }],
                        outputIndex: 1,
                        block: '1',
                        dataHash: 'data_hash',
                        inlineDatum: 'inline_datum',
                        referenceScriptHash: 'reference_script_hash',
                      },
                    ],
                  },
                },
              }),
          },
        },
      },
    },
  });
  /********************* RPC API KEYS *****************************/
  registry.registerPath({
    method: 'get',
    path: '/rpc-api-keys/',
    description:
      'Gets rpc api keys, currently only blockfrost is supported (internal)',
    summary: 'List Blockfrost API keys. (admin access required)',
    tags: ['rpc-api-keys'],
    security: [{ [apiKeyAuth.name]: [] }],
    request: {
      query: getRpcProviderKeysSchemaInput.openapi({
        example: {
          cursorId: 'unique_cuid_v2',
          limit: 50,
        },
      }),
    },
    responses: {
      200: {
        description: 'Blockfrost keys',
        content: {
          'application/json': {
            schema: getRpcProviderKeysSchemaOutput.openapi({
              example: {
                RpcProviderKeys: [
                  {
                    network: Network.Preprod,
                    id: 'unique_cuid_v2',
                    rpcProviderApiKey: 'blockfrost_api_key',
                    rpcProvider: RPCProvider.Blockfrost,
                    createdAt: new Date(1713636260),
                    updatedAt: new Date(1713636260),
                  },
                ],
              },
            }),
          },
        },
      },
    },
  });

  return new OpenApiGeneratorV3(registry.definitions).generateDocument({
    openapi: '3.0.0',
    info: {
      version: '1.0.0',
      title: 'Masumi Payment Service API',
      description:
        'A comprehensive payment service API for the Masumi ecosystem, providing secure payment processing, agent registry management, and wallet operations.',
    },

    servers: [{ url: './../api/v1/' }],
  });
}<|MERGE_RESOLUTION|>--- conflicted
+++ resolved
@@ -106,15 +106,13 @@
   postPurchaseRequestSchemaOutput,
 } from '@/routes/api/purchases/resolve-blockchain-identifier';
 import {
-<<<<<<< HEAD
+  postRevealDataSchemaOutput,
+  postVerifyDataRevealSchemaInput,
+} from '@/routes/api/reveal-data';
+import {
   retryExternalActionSchemaInput,
   retryExternalActionSchemaOutput,
 } from '@/routes/api/retry-external-action';
-=======
-  postRevealDataSchemaOutput,
-  postVerifyDataRevealSchemaInput,
-} from '@/routes/api/reveal-data';
->>>>>>> be91d237
 
 extendZodWithOpenApi(z);
 
@@ -973,7 +971,7 @@
       'Clears error states for payment/purchase requests in WaitingForManualAction state and resets them for automatic retry. This endpoint provides manual intervention capability to recover from error states by clearing error fields and resetting the current transaction to the last successful one (confirmed or pending).',
     summary:
       'Clear error state and retry external action (PAY access required)',
-    tags: ['error-state-recovery'],
+    tags: ['error-recovery'],
     security: [{ [apiKeyAuth.name]: [] }],
     request: {
       body: {
