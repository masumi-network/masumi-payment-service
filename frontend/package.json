--- conflicted
+++ resolved
@@ -12,11 +12,7 @@
   "dependencies": {
     "@radix-ui/react-dialog": "^1.0.4",
     "@radix-ui/react-slot": "^1.1.1",
-<<<<<<< HEAD
-    "@radix-ui/react-switch": "^1.1.2",
-=======
     "@radix-ui/react-switch": "^1.1.3",
->>>>>>> e19f2e85
     "@tanstack/react-query": "^5.62.15",
     "@transak/transak-sdk": "^3.1.4",
     "axios": "^1.7.9",
