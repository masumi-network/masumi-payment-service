/* eslint-disable @typescript-eslint/no-explicit-any */

import { clsx, type ClassValue } from 'clsx';
import { twMerge } from 'tailwind-merge';
import { toast } from 'react-toastify';
import { deserializeAddress } from '@meshsdk/core';

export function cn(...inputs: ClassValue[]) {
  return twMerge(clsx(inputs));
}

export function shortenAddress(address: string, length: number = 4) {
  if (!address) return '';
  return address.slice(0, length) + '...' + address.slice(-length);
}

export async function copyToClipboard(text: string) {
  try {
    await navigator.clipboard.writeText(text);
    return true;
  } catch (err) {
    console.error('Failed to copy text: ', err);
    return false;
  }
}

export function parseError(error: any): string {
  if (error?.error) {
    return error.error;
  }
  if (error?.response?.data?.error) {
    return error.response.data.error;
  }
  if (error?.message) {
    return error.message;
  }
  return 'An error occurred';
}

export function parseFetchError(errorData: any, response: Response): string {
  return (
    errorData.message ||
    errorData.error ||
    `HTTP ${response.status}: ${response.statusText}`
  );
}

export async function handleApiCall<T>(
  apiCall: () => Promise<T>,
  options: {
    onSuccess?: (data: T) => void;
    onError?: (error: any) => void;
    onFinally?: () => void;
    errorMessage?: string;
  } = {},
): Promise<T | null> {
  try {
    const response = await apiCall();

    // Check for API errors (response.error pattern)
    if (
      response &&
      typeof response === 'object' &&
      'error' in response &&
      response.error
    ) {
      const error = response.error as { message: string };
      console.error('API Error:', error);

      if (options.onError) {
        options.onError(error);
      } else {
        toast.error(error.message || options.errorMessage || 'API call failed');
      }

      return null;
    }

    // Success case
    if (options.onSuccess) {
      options.onSuccess(response);
    }

    return response;
  } catch (error) {
    // Handle unexpected errors (network, etc.)
    console.error('Unexpected error:', error);

    if (options.onError) {
      options.onError(error);
    } else {
      toast.error(options.errorMessage || 'An unexpected error occurred');
    }

    return null;
  } finally {
    // Always execute cleanup
    if (options.onFinally) {
      options.onFinally();
    }
  }
}

export function getExplorerUrl(
  address: string,
  network: string,
  type: 'address' | 'transaction' = 'address',
): string {
  const baseUrl =
    network === 'Mainnet'
      ? 'https://cardanoscan.io'
      : 'https://preprod.cardanoscan.io';
  return `${baseUrl}/${type}/${address}`;
}

/**
 * Formats count for display
 * Shows exact count up to maxValue, shows "maxValue+" for counts > maxValue
 *
 * @param count - The count to format
 * @param maxValue - The maximum value to display before showing "maxValue+" (default: 999)
 * @returns Formatted count string
 */
export function formatCount(count: number, maxValue: number = 999): string {
  if (count <= 0) {
    return '';
  }

  if (count > maxValue) {
    return `${maxValue}+`;
  }

  return count.toString();
}

/**
<<<<<<< HEAD
 * Date range utilities for transaction filtering
 */
export const dateRangeUtils = {
  /**
   * Get date range for preset options
   */
  getPresetRange(preset: '24h' | '7d' | '30d' | '90d'): {
    start: Date;
    end: Date;
  } {
    const now = new Date();
    const end = now;

    let start: Date;
    switch (preset) {
      case '24h':
        start = new Date(now.getTime() - 24 * 60 * 60 * 1000);
        break;
      case '7d':
        start = new Date(now.getTime() - 7 * 24 * 60 * 60 * 1000);
        break;
      case '30d':
        start = new Date(now.getTime() - 30 * 24 * 60 * 60 * 1000);
        break;
      case '90d':
        start = new Date(now.getTime() - 90 * 24 * 60 * 60 * 1000);
        break;
      default:
        start = new Date(now.getTime() - 24 * 60 * 60 * 1000);
    }

    return { start, end };
  },

  /**
   * Format date range for display
   */
  formatDateRange(start: Date, end: Date): string {
    const formatDate = (date: Date) => {
      return date.toLocaleDateString('en-US', {
        month: 'short',
        day: 'numeric',
        year:
          date.getFullYear() !== new Date().getFullYear()
            ? 'numeric'
            : undefined,
      });
    };

    return `${formatDate(start)} - ${formatDate(end)}`;
  },

  /**
   * Check if a date is within range
   */
  isDateInRange(date: Date, start: Date, end: Date): boolean {
    return date >= start && date <= end;
  },

  /**
   * Get ISO string for API calls
   */
  toISOString(date: Date): string {
    return date.toISOString();
  },
};
=======
 * Validates a Cardano wallet address based on network type using MeshJS
 *
 * @param address - The wallet address to validate
 * @param network - The network type ('Mainnet' or 'Preprod')
 * @returns An object with `isValid` boolean and optional `error` message
 *
 * Uses MeshJS's deserializeAddress for proper Bech32 checksum validation
 */
export function validateCardanoAddress(
  address: string,
  network: 'Mainnet' | 'Preprod',
): { isValid: boolean; error?: string } {
  if (!address || typeof address !== 'string') {
    return {
      isValid: false,
      error: 'Address is required and must be a string',
    };
  }

  const trimmedAddress = address.trim();

  if (trimmedAddress.length === 0) {
    return {
      isValid: false,
      error: 'Address cannot be empty',
    };
  }

  // Normalize to lowercase (Bech32 addresses are case-insensitive but conventionally lowercase)
  const normalizedAddress = trimmedAddress.toLowerCase();

  // Network-specific prefix validation
  let expectedPrefix: string;
  if (network === 'Mainnet') {
    expectedPrefix = 'addr1';
  } else if (network === 'Preprod') {
    expectedPrefix = 'addr_test1';
  } else {
    return {
      isValid: false,
      error: `Unsupported network: ${network}. Supported networks are 'Mainnet' and 'Preprod'`,
    };
  }

  if (!normalizedAddress.startsWith(expectedPrefix)) {
    return {
      isValid: false,
      error: `${network} address must start with "${expectedPrefix}"`,
    };
  }

  // Use MeshJS to validate Bech32 encoding and checksum
  try {
    deserializeAddress(normalizedAddress);
    return { isValid: true };
  } catch {
    return {
      isValid: false,
      error: 'Invalid Cardano address',
    };
  }
}
>>>>>>> cee7f956
<|MERGE_RESOLUTION|>--- conflicted
+++ resolved
@@ -134,7 +134,6 @@
 }
 
 /**
-<<<<<<< HEAD
  * Date range utilities for transaction filtering
  */
 export const dateRangeUtils = {
@@ -201,7 +200,6 @@
     return date.toISOString();
   },
 };
-=======
  * Validates a Cardano wallet address based on network type using MeshJS
  *
  * @param address - The wallet address to validate
@@ -263,5 +261,4 @@
       error: 'Invalid Cardano address',
     };
   }
-}
->>>>>>> cee7f956
+}