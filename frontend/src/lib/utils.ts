--- conflicted
+++ resolved
@@ -36,7 +36,6 @@
   return 'An error occurred';
 }
 
-<<<<<<< HEAD
 export function parseFetchError(errorData: any, response: Response): string {
   return (
     errorData.message ||
@@ -99,7 +98,8 @@
       options.onFinally();
     }
   }
-=======
+}
+
 export function getExplorerUrl(
   address: string,
   network: string,
@@ -130,5 +130,4 @@
   }
 
   return count.toString();
->>>>>>> b86c112f
 }