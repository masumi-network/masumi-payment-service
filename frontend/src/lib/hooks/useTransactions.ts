/* eslint-disable @typescript-eslint/no-explicit-any */
/* eslint-disable react-hooks/exhaustive-deps */

import { useState, useEffect, useCallback } from 'react';
import { useAppContext } from '@/lib/contexts/AppContext';
import { getPayment, getPurchase } from '@/lib/api/generated';
import { handleApiCall } from '@/lib/utils';

interface Transaction {
  id: string;
  type: 'payment' | 'purchase';
  createdAt: string;
  updatedAt: string;
  onChainState: string;
  Amounts: Array<{
    amount: string;
    unit: string;
  }>;
  PaymentSource: {
    network: 'Preprod' | 'Mainnet';
    paymentType: string;
  };
  CurrentTransaction?: {
    txHash: string | null;
  } | null;
  NextAction?: {
    errorType?: string;
    errorNote?: string | null;
  };
  SmartContractWallet?: {
    walletAddress: string;
  } | null;
}

const LAST_VISIT_KEY = 'masumi_last_transactions_visit';
const NEW_TRANSACTIONS_COUNT_KEY = 'masumi_new_transactions_count';

export function useTransactions() {
  const { apiClient } = useAppContext();
  const [transactions, setTransactions] = useState<Transaction[]>([]);
  const [isLoading, setIsLoading] = useState(true);
  const [hasMore, setHasMore] = useState(true);
  const [cursorId, setCursorId] = useState<string | null>(null);
  const [newTransactionsCount, setNewTransactionsCount] = useState(0);

  // Get last visit timestamp from localStorage
  const getLastVisitTimestamp = (): string | null => {
    if (typeof window === 'undefined') return null;
    return localStorage.getItem(LAST_VISIT_KEY);
  };

  // Set last visit timestamp in localStorage
  const setLastVisitTimestamp = (timestamp: string) => {
    if (typeof window === 'undefined') return;
    localStorage.setItem(LAST_VISIT_KEY, timestamp);
  };

  // Get new transactions count from localStorage
  const getNewTransactionsCount = (): number => {
    if (typeof window === 'undefined') return 0;
    const count = localStorage.getItem(NEW_TRANSACTIONS_COUNT_KEY);
    return count ? parseInt(count, 10) : 0;
  };

  // Set new transactions count in localStorage
  const setNewTransactionsCountInStorage = (count: number) => {
    if (typeof window === 'undefined') return;
    localStorage.setItem(NEW_TRANSACTIONS_COUNT_KEY, count.toString());
  };

  const fetchTransactions = useCallback(
    async (cursor?: string, checkForNew = false) => {
      setIsLoading(true);
<<<<<<< HEAD
      try {
        const combined: Transaction[] = [];

        const purchases = await getPurchase({
          client: apiClient,
          query: {
            network: 'Preprod',
            cursorId: cursor,
            includeHistory: 'true',
            limit: 100,
=======
      const combined: Transaction[] = [];

      const purchases = await handleApiCall(
        () =>
          getPurchase({
            client: apiClient,
            query: {
              network: 'Preprod',
              cursorId: cursor,
              includeHistory: 'true',
              limit: 10,
            },
          }),
        {
          onError: (error: any) => {
            console.error('Failed to fetch purchases:', error);
>>>>>>> 3b3f7cf3
          },
          errorMessage: 'Failed to fetch purchases',
        },
      );

      if (purchases?.data?.data?.Purchases) {
        purchases.data.data.Purchases.forEach((purchase: any) => {
          combined.push({
            ...purchase,
            type: 'purchase',
          });
<<<<<<< HEAD
        }

        const payments = await getPayment({
          client: apiClient,
          query: {
            network: 'Preprod',
            cursorId: cursor,
            includeHistory: 'true',
            limit: 100,
          },
=======
>>>>>>> 3b3f7cf3
        });
      }

      const payments = await handleApiCall(
        () =>
          getPayment({
            client: apiClient,
            query: {
              network: 'Preprod',
              cursorId: cursor,
              includeHistory: 'true',
              limit: 10,
            },
          }),
        {
          onError: (error: any) => {
            console.error('Failed to fetch payments:', error);
          },
          errorMessage: 'Failed to fetch payments',
        },
      );

      if (payments?.data?.data?.Payments) {
        payments.data.data.Payments.forEach((payment: any) => {
          combined.push({
            ...payment,
            type: 'payment',
          });
        });
      }

      const newTransactions = combined.sort(
        (a, b) =>
          new Date(b.createdAt).getTime() - new Date(a.createdAt).getTime(),
      );

      if (checkForNew) {
        const lastVisitTimestamp = getLastVisitTimestamp();
        if (lastVisitTimestamp) {
          const existingIds = new Set(transactions.map((tx) => tx.id));
          const trulyNewTransactions = newTransactions.filter(
            (tx) =>
              !existingIds.has(tx.id) &&
              new Date(tx.createdAt) > new Date(lastVisitTimestamp),
          );

          const currentCount = getNewTransactionsCount();
          const newCount = currentCount + trulyNewTransactions.length;
          setNewTransactionsCount(newCount);
          setNewTransactionsCountInStorage(newCount);
        }
      }

      if (!checkForNew) {
        const existingIds = new Set(transactions.map((tx) => tx.id));
        const uniqueNewTransactions = newTransactions.filter(
          (tx) => !existingIds.has(tx.id),
        );

        setTransactions((prev) =>
          cursor ? [...prev, ...uniqueNewTransactions] : uniqueNewTransactions,
        );
        setHasMore(
          purchases?.data?.data?.Purchases?.length === 10 ||
            payments?.data?.data?.Payments?.length === 10,
        );
        setCursorId(newTransactions[newTransactions.length - 1]?.id ?? null);
      }

      setIsLoading(false);
    },
    [apiClient, transactions],
  );

  useEffect(() => {
    fetchTransactions();
    // Initialize new transactions count from localStorage
    const storedCount = getNewTransactionsCount();
    setNewTransactionsCount(storedCount);
  }, [apiClient]);

  useEffect(() => {
    const interval = setInterval(() => {
      fetchTransactions(undefined, true);
    }, 60000);

    return () => clearInterval(interval);
  }, [fetchTransactions]);

  const markAllAsRead = useCallback(() => {
    setNewTransactionsCount(0);
    setNewTransactionsCountInStorage(0);
    setLastVisitTimestamp(new Date().toISOString());
  }, []);

  const loadMore = useCallback(() => {
    if (cursorId && !isLoading) {
      fetchTransactions(cursorId);
    }
  }, [cursorId, isLoading, fetchTransactions]);

  return {
    transactions,
    isLoading,
    hasMore,
    loadMore,
    newTransactionsCount,
    markAllAsRead,
  };
}<|MERGE_RESOLUTION|>--- conflicted
+++ resolved
@@ -71,7 +71,6 @@
   const fetchTransactions = useCallback(
     async (cursor?: string, checkForNew = false) => {
       setIsLoading(true);
-<<<<<<< HEAD
       try {
         const combined: Transaction[] = [];
 
@@ -82,24 +81,6 @@
             cursorId: cursor,
             includeHistory: 'true',
             limit: 100,
-=======
-      const combined: Transaction[] = [];
-
-      const purchases = await handleApiCall(
-        () =>
-          getPurchase({
-            client: apiClient,
-            query: {
-              network: 'Preprod',
-              cursorId: cursor,
-              includeHistory: 'true',
-              limit: 10,
-            },
-          }),
-        {
-          onError: (error: any) => {
-            console.error('Failed to fetch purchases:', error);
->>>>>>> 3b3f7cf3
           },
           errorMessage: 'Failed to fetch purchases',
         },
@@ -111,7 +92,6 @@
             ...purchase,
             type: 'purchase',
           });
-<<<<<<< HEAD
         }
 
         const payments = await getPayment({
@@ -122,8 +102,6 @@
             includeHistory: 'true',
             limit: 100,
           },
-=======
->>>>>>> 3b3f7cf3
         });
       }
 
