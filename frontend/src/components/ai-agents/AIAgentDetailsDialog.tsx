/* eslint-disable react-hooks/rules-of-hooks */
import { Badge } from '@/components/ui/badge';
import {
  Dialog,
  DialogContent,
  DialogHeader,
  DialogTitle,
} from '@/components/ui/dialog';
import { Card, CardContent, CardHeader, CardTitle } from '@/components/ui/card';
import { cn, shortenAddress, handleApiCall, getExplorerUrl } from '@/lib/utils';
import formatBalance from '@/lib/formatBalance';
import { CopyButton } from '@/components/ui/copy-button';
import { postRegistryDeregister } from '@/lib/api/generated';
import { TESTUSDM_CONFIG, getUsdmConfig } from '@/lib/constants/defaultWallets';
import { GetRegistryResponses, deleteRegistry } from '@/lib/api/generated';

import { Separator } from '@/components/ui/separator';
import { Link2, Trash2 } from 'lucide-react';
import { Button } from '../ui/button';
import { useState, useEffect } from 'react';
import { ConfirmDialog } from '../ui/confirm-dialog';
import { useAppContext } from '@/lib/contexts/AppContext';
import { toast } from 'react-toastify';
import { Tabs } from '@/components/ui/tabs';
import { AgentEarningsOverview } from './AgentEarningsOverview';

type AIAgent = GetRegistryResponses['200']['data']['Assets'][0];

interface AIAgentDetailsDialogProps {
  agent: AIAgent | null;
  onClose: () => void;
  onSuccess?: () => void;
  initialTab?: 'Details' | 'Earnings';
}

const parseAgentStatus = (status: AIAgent['state']): string => {
  switch (status) {
    case 'RegistrationRequested':
      return 'Pending';
    case 'RegistrationInitiated':
      return 'Registering';
    case 'RegistrationConfirmed':
      return 'Registered';
    case 'RegistrationFailed':
      return 'Registration Failed';
    case 'DeregistrationRequested':
      return 'Pending';
    case 'DeregistrationInitiated':
      return 'Deregistering';
    case 'DeregistrationConfirmed':
      return 'Deregistered';
    case 'DeregistrationFailed':
      return 'Deregistration Failed';
    default:
      return status;
  }
};

const getStatusBadgeVariant = (status: AIAgent['state']) => {
  if (status === 'RegistrationConfirmed') return 'default';
  if (status.includes('Failed')) return 'destructive';
  if (status.includes('Initiated')) return 'secondary';
  if (status.includes('Requested')) return 'secondary';
  if (status === 'DeregistrationConfirmed') return 'secondary';
  return 'secondary';
};

const useFormatPrice = (amount: string | undefined) => {
  if (!amount) return '—';
  return formatBalance((parseInt(amount) / 1000000).toFixed(2));
};

export function AIAgentDetailsDialog({
  agent,
  onClose,
  onSuccess,
  initialTab = 'Details',
}: AIAgentDetailsDialogProps) {
  const { apiClient, state } = useAppContext();
  const [isDeleteDialogOpen, setIsDeleteDialogOpen] = useState(false);
  const [isDeleting, setIsDeleting] = useState(false);
  const [isPurchaseDialogOpen] = useState(false);
  const [activeTab, setActiveTab] = useState(initialTab);

  // Update activeTab when initialTab changes (when dialog opens with different tab)
  useEffect(() => {
    setActiveTab(initialTab);
  }, [initialTab]);

  // Ensure activeTab is set when dialog opens
  useEffect(() => {
    console.log(activeTab);
    if (agent && !activeTab) {
      setActiveTab('Details');
    }
  }, [agent, activeTab]);

  const formatDate = (dateString: string) => {
    return new Date(dateString).toLocaleDateString();
  };

  const handleDelete = async () => {
    if (
      agent?.state === 'RegistrationFailed' ||
      agent?.state === 'DeregistrationConfirmed'
    ) {
      await handleApiCall(
        () =>
          deleteRegistry({
            client: apiClient,
            body: {
              id: agent.id,
            },
          }),
        {
          onSuccess: () => {
            toast.success('AI agent deleted from the database successfully');
            onClose();
            onSuccess?.();
          },
          onFinally: () => {
            setIsDeleting(false);
            setIsDeleteDialogOpen(false);
          },
          errorMessage: 'Failed to delete AI agent',
        },
      );
    } else if (agent?.state === 'RegistrationConfirmed') {
      if (!agent?.agentIdentifier) {
        toast.error('Cannot delete agent: Missing identifier');
        return;
      }

      setIsDeleting(true);
      await handleApiCall(
        () =>
          postRegistryDeregister({
            client: apiClient,
            body: {
              agentIdentifier: agent.agentIdentifier!,
              network: state.network,
              smartContractAddress:
                state.paymentSources?.[0]?.smartContractAddress,
            },
          }),
        {
          onSuccess: () => {
            toast.success('AI agent deregistration initiated successfully');
            onClose();
            onSuccess?.();
          },
          onFinally: () => {
            setIsDeleting(false);
            setIsDeleteDialogOpen(false);
          },
          errorMessage: 'Failed to deregister AI agent',
        },
      );
    } else {
      toast.error(
        'Cannot delete agent: Agent is not in a deletable state, please wait until pending states have been resolved',
      );
    }
  };

  return (
    <>
      <Dialog
        open={!!agent && !isDeleteDialogOpen && !isPurchaseDialogOpen}
        onOpenChange={onClose}
      >
        <DialogContent className="max-w-[600px] px-0">
          {agent && (
            <>
              <DialogHeader className="px-6">
                <DialogTitle>{agent.name}</DialogTitle>
              </DialogHeader>

              <Tabs
                tabs={[{ name: 'Details' }, { name: 'Earnings' }]}
                activeTab={activeTab || 'Details'}
                onTabChange={(tabName) =>
                  setActiveTab(tabName as 'Details' | 'Earnings')
                }
                className="px-6"
              />

              <div className="space-y-6 py-4 px-6 max-h-[600px] overflow-y-auto pb-20">
                {activeTab === 'Details' && (
                  <>
                    {/* Status and Description */}
                    <div className="flex items-start justify-between w-full gap-4">
                      <div className="w-full truncate">
                        <h3 className="font-medium mb-2">Description</h3>
                        <p className="text-sm text-muted-foreground truncate">
                          {agent.description || 'No description provided'}
                        </p>
                      </div>
                      <Badge
                        variant={getStatusBadgeVariant(agent.state)}
                        className={cn(
                          agent.state === 'RegistrationConfirmed' &&
                            'bg-green-50 text-green-700 hover:bg-green-50/80',
                          'w-fit min-w-fit truncate',
                        )}
                      >
                        {parseAgentStatus(agent.state)}
                      </Badge>
                    </div>

                    {/* Error Message */}
                    {(agent.state === 'RegistrationFailed' ||
                      agent.state === 'DeregistrationFailed') &&
                      agent.error && (
                        <Card className="border-destructive bg-destructive/10">
                          <CardHeader>
                            <CardTitle className="text-sm font-medium text-destructive">
                              Error Details
                            </CardTitle>
                          </CardHeader>
                          <CardContent>
                            <p className="text-sm text-destructive whitespace-pre-wrap">
                              {agent.error}
                            </p>
                          </CardContent>
                        </Card>
                      )}

                    {/* API Base URL */}
                    {agent.apiBaseUrl && (
                      <Card>
                        <CardHeader>
                          <CardTitle className="text-sm font-medium">
                            API Base URL
                          </CardTitle>
                        </CardHeader>
                        <CardContent>
                          <div className="flex items-center justify-between py-2 gap-2 bg-muted/40 p-2 rounded-lg border">
                            <span className="text-sm text-muted-foreground">
                              Endpoint
                            </span>
                            <div className="font-mono text-sm flex items-center gap-2 truncate">
                              <a
                                href={agent.apiBaseUrl}
                                target="_blank"
                                rel="noopener noreferrer"
                                className="hover:underline text-primary truncate"
                              >
                                {agent.apiBaseUrl}
                              </a>
                              <CopyButton value={agent.apiBaseUrl} />
                            </div>
                          </div>
                        </CardContent>
                      </Card>
                    )}

                    {/* Tags */}
                    <Card>
                      <CardHeader>
                        <CardTitle className="text-sm font-medium">
                          Tags
                        </CardTitle>
                      </CardHeader>
                      <CardContent>
                        <div className="flex flex-wrap gap-2">
                          {agent.Tags && agent.Tags.length > 0 ? (
                            agent.Tags.map((tag, index) => (
                              <Badge key={index} variant="secondary">
                                {tag}
                              </Badge>
                            ))
                          ) : (
                            <span className="text-sm text-muted-foreground">
                              No tags
                            </span>
                          )}
                        </div>
                      </CardContent>
                    </Card>

                    {/* Pricing */}
                    <Card>
                      <CardHeader>
                        <CardTitle className="text-sm font-medium">
                          Pricing Details
                        </CardTitle>
                      </CardHeader>
                      <CardContent>
                        <div className="space-y-2 p-2 bg-muted/40 border rounded-md">
                          {agent.AgentPricing?.pricingType == 'Free' && (
                            <div className="text-sm text-muted-foreground">
                              <span className="font-medium">Free</span>
                            </div>
                          )}
                          {agent.AgentPricing &&
                            agent.AgentPricing?.pricingType == 'Fixed' &&
                            agent.AgentPricing?.Pricing?.map(
                              (price, index, arr) => (
                                <div
                                  key={index}
                                  className={cn(
                                    'flex items-center justify-between py-2',
                                    index < arr.length - 1 && 'border-b',
                                  )}
                                >
                                  <span className="text-sm text-muted-foreground">
                                    Price (
                                    {price.unit === 'lovelace' || !price.unit
                                      ? 'ADA'
                                      : price.unit ===
                                          getUsdmConfig(state.network)
                                            .fullAssetId
                                        ? 'USDM'
                                        : price.unit === TESTUSDM_CONFIG.unit
                                          ? 'tUSDM'
                                          : price.unit}
                                    )
                                  </span>
                                  <span className="font-medium">
                                    {price.unit === 'lovelace' || !price.unit
                                      ? `${useFormatPrice(price.amount)} ADA`
                                      : `${useFormatPrice(price.amount)} ${price.unit === getUsdmConfig(state.network).fullAssetId ? 'USDM' : price.unit === TESTUSDM_CONFIG.unit ? 'tUSDM' : price.unit}`}
                                  </span>
                                </div>
                              ),
                            )}
                          {(!agent.AgentPricing ||
                            (agent.AgentPricing.pricingType == 'Fixed' &&
                              agent.AgentPricing.Pricing.length === 0)) && (
                            <div className="text-sm text-muted-foreground">
                              No pricing information available
                            </div>
                          )}
                        </div>
                      </CardContent>
                    </Card>

                    <div className="flex items-center gap-4 pt-2">
                      <Separator className="flex-1" />
                      <h3 className="text-sm font-medium text-muted-foreground whitespace-nowrap">
                        Additional Details
                      </h3>
                      <Separator className="flex-1" />
                    </div>

                    {/* Author and Legal */}
                    <div className="grid grid-cols-1 md:grid-cols-2 gap-8">
                      <div>
                        <h3 className="font-medium mb-4">Author</h3>
                        <div className="space-y-3 text-sm">
                          <div className="flex justify-between">
                            <span className="text-muted-foreground">Name:</span>
                            <span>{agent.Author.name}</span>
                          </div>
                          {agent.Author.contactEmail && (
                            <div className="flex justify-between">
                              <span className="text-muted-foreground">
                                Email:
                              </span>
                              <a
                                href={`mailto:${agent.Author.contactEmail}`}
                                className="text-primary hover:underline"
                              >
                                {agent.Author.contactEmail}
                              </a>
                            </div>
                          )}
                          {agent.Author.organization && (
                            <div className="flex justify-between">
                              <span className="text-muted-foreground">
                                Organization:
                              </span>
                              <span>{agent.Author.organization}</span>
                            </div>
                          )}
                          {agent.Author.contactOther && (
                            <div className="flex justify-between">
                              <span className="text-muted-foreground">
                                Website:
                              </span>
                              <a
                                href={agent.Author.contactOther}
                                target="_blank"
                                rel="noopener noreferrer"
                                className="text-primary hover:underline flex items-center gap-1"
                              >
                                {agent.Author.contactOther}{' '}
                                <Link2 className="h-3 w-3" />
                              </a>
                            </div>
                          )}
                        </div>
<<<<<<< HEAD
                      )}
                      {agent.AgentPricing &&
                        agent.AgentPricing?.pricingType == 'Fixed' &&
                        agent.AgentPricing?.Pricing?.map(
                          (price, index, arr) => (
                            <div
                              key={index}
                              className={cn(
                                'flex items-center justify-between py-2',
                                index < arr.length - 1 && 'border-b',
                              )}
                            >
                              <span className="text-sm text-muted-foreground">
                                Price (
                                {price.unit === 'lovelace' || !price.unit
                                  ? 'ADA'
                                  : price.unit ===
                                      getUsdmConfig(state.network).fullAssetId
                                    ? state.network === 'Mainnet'
                                      ? 'USDM'
                                      : 'tUSDM'
                                    : price.unit === TESTUSDM_CONFIG.unit
                                      ? 'tUSDM'
                                      : price.unit}
                                )
                              </span>
                              <span
                                className="font-medium"
                                onClick={() => {
                                  console.log(price.unit);
                                  console.log(
                                    getUsdmConfig(state.network).fullAssetId,
                                  );
                                }}
                              >
                                {price.unit === 'lovelace' || !price.unit
                                  ? `${useFormatPrice(price.amount)} ADA`
                                  : `${useFormatPrice(price.amount)} ${price.unit === getUsdmConfig(state.network).fullAssetId ? (state.network === 'Mainnet' ? 'USDM' : 'tUSDM') : price.unit === TESTUSDM_CONFIG.unit ? 'tUSDM' : price.unit}`}
=======
                      </div>
                      <div>
                        <h3 className="font-medium mb-4">Legal</h3>
                        <div className="space-y-3 text-sm">
                          {agent.Legal?.terms && (
                            <div className="flex justify-between">
                              <span className="text-muted-foreground">
                                Terms of Use:
                              </span>
                              <a
                                href={agent.Legal.terms}
                                target="_blank"
                                rel="noopener noreferrer"
                                className="text-primary hover:underline flex items-center gap-1"
                              >
                                View Link <Link2 className="h-3 w-3" />
                              </a>
                            </div>
                          )}
                          {agent.Legal?.privacyPolicy && (
                            <div className="flex justify-between">
                              <span className="text-muted-foreground">
                                Privacy Policy:
                              </span>
                              <a
                                href={agent.Legal.privacyPolicy}
                                target="_blank"
                                rel="noopener noreferrer"
                                className="text-primary hover:underline flex items-center gap-1"
                              >
                                View Link <Link2 className="h-3 w-3" />
                              </a>
                            </div>
                          )}
                          {agent.Legal?.other && (
                            <div className="flex justify-between">
                              <span className="text-muted-foreground">
                                Support:
>>>>>>> e860004e
                              </span>
                              <a
                                href={agent.Legal.other}
                                target="_blank"
                                rel="noopener noreferrer"
                                className="text-primary hover:underline flex items-center gap-1"
                              >
                                View Link <Link2 className="h-3 w-3" />
                              </a>
                            </div>
                          )}
                          {(!agent.Legal ||
                            Object.values(agent.Legal).every((v) => !v)) && (
                            <span className="text-muted-foreground">
                              No legal information provided.
                            </span>
                          )}
                        </div>
                      </div>
                    </div>

                    {/* Capability */}
                    {agent.Capability &&
                      (agent.Capability.name || agent.Capability.version) && (
                        <div>
                          <h3 className="font-medium mb-2">Capability</h3>
                          <div className="flex justify-between text-sm p-3 bg-muted/40 rounded-md">
                            <span className="text-muted-foreground">
                              Model:
                            </span>
                            <span>
                              {agent.Capability.name} (v
                              {agent.Capability.version})
                            </span>
                          </div>
                        </div>
                      )}

                    {/* Example Outputs */}
                    {agent.ExampleOutputs &&
                      agent.ExampleOutputs.length > 0 && (
                        <div>
                          <h3 className="font-medium mb-2">Example Outputs</h3>
                          <div className="space-y-2">
                            {agent.ExampleOutputs.map((output, index) => (
                              <div
                                key={index}
                                className="text-sm p-3 bg-muted/40 rounded-md"
                              >
                                <div className="flex justify-between items-center">
                                  <div>
                                    <p className="font-semibold">
                                      {output.name}
                                    </p>
                                    <p className="text-xs text-muted-foreground">
                                      {output.mimeType}
                                    </p>
                                  </div>
                                  <a
                                    href={output.url}
                                    target="_blank"
                                    rel="noopener noreferrer"
                                    className="text-primary hover:underline flex items-center gap-1"
                                  >
                                    View <Link2 className="h-3 w-3" />
                                  </a>
                                </div>
                              </div>
                            ))}
                          </div>
                        </div>
                      )}

                    {/* Wallet Information */}
                    <div>
                      <h3 className="font-medium mb-2">Wallet Information</h3>
                      <div className="space-y-2">
                        <div className="flex items-center justify-between py-2 border-b">
                          <span className="text-sm text-muted-foreground">
                            Agent Identifier
                          </span>
                          <div className="font-mono text-sm flex items-center gap-2">
                            {shortenAddress(agent.agentIdentifier || '')}
                            <CopyButton value={agent.agentIdentifier || ''} />
                          </div>
                        </div>
                        <div className="flex items-center justify-between py-2">
                          <span className="text-sm text-muted-foreground">
                            Linked Wallet Address
                          </span>
                          <div className="font-mono text-sm flex items-center gap-2">
                            <a
                              href={getExplorerUrl(
                                agent.SmartContractWallet.walletAddress,
                                state.network,
                              )}
                              target="_blank"
                              rel="noopener noreferrer"
                              className="hover:underline text-primary"
                            >
                              {shortenAddress(
                                agent.SmartContractWallet.walletAddress,
                              )}
                            </a>
                            <CopyButton
                              value={agent.SmartContractWallet.walletAddress}
                            />
                          </div>
                        </div>
                      </div>
                    </div>

                    {/* Timestamps */}
                    <div>
                      <h3 className="font-medium mb-2">Timestamps</h3>
                      <div className="space-y-2">
                        <div className="flex items-center justify-between py-2 border-b">
                          <span className="text-sm text-muted-foreground">
                            Registered On
                          </span>
                          <span className="font-mono text-sm">
                            {formatDate(agent.createdAt)}
                          </span>
                        </div>
                        <div className="flex items-center justify-between py-2">
                          <span className="text-sm text-muted-foreground">
                            Last Updated
                          </span>
                          <span className="font-mono text-sm">
                            {formatDate(agent.updatedAt)}
                          </span>
                        </div>
                      </div>
                    </div>
                  </>
                )}

                {activeTab === 'Earnings' && (
                  <AgentEarningsOverview
                    agentIdentifier={agent.agentIdentifier || ''}
                    agentName={agent.name}
                  />
                )}
              </div>

              <div className="pt-4 border-t flex justify-end gap-2 bg-background absolute bottom-0 left-0 w-full p-4 z-10">
                <Button
                  variant="destructive"
                  onClick={() => setIsDeleteDialogOpen(true)}
                >
                  <Trash2 className="h-4 w-4" />
                </Button>
              </div>
            </>
          )}
        </DialogContent>
      </Dialog>
      <ConfirmDialog
        open={isDeleteDialogOpen}
        onClose={() => setIsDeleteDialogOpen(false)}
        title={
          agent?.state === 'RegistrationConfirmed'
            ? `Deregister ${agent?.name}?`
            : `Delete ${agent?.name}?`
        }
        description={
          agent?.state === 'RegistrationConfirmed'
            ? `Are you sure you want to deregister "${agent?.name}"? This action cannot be undone.`
            : `Are you sure you want to delete "${agent?.name}"? This action cannot be undone.`
        }
        onConfirm={handleDelete}
        isLoading={isDeleting}
      />
    </>
  );
}<|MERGE_RESOLUTION|>--- conflicted
+++ resolved
@@ -391,7 +391,6 @@
                             </div>
                           )}
                         </div>
-<<<<<<< HEAD
                       )}
                       {agent.AgentPricing &&
                         agent.AgentPricing?.pricingType == 'Fixed' &&
@@ -430,7 +429,6 @@
                                 {price.unit === 'lovelace' || !price.unit
                                   ? `${useFormatPrice(price.amount)} ADA`
                                   : `${useFormatPrice(price.amount)} ${price.unit === getUsdmConfig(state.network).fullAssetId ? (state.network === 'Mainnet' ? 'USDM' : 'tUSDM') : price.unit === TESTUSDM_CONFIG.unit ? 'tUSDM' : price.unit}`}
-=======
                       </div>
                       <div>
                         <h3 className="font-medium mb-4">Legal</h3>
@@ -469,7 +467,6 @@
                             <div className="flex justify-between">
                               <span className="text-muted-foreground">
                                 Support:
->>>>>>> e860004e
                               </span>
                               <a
                                 href={agent.Legal.other}
