--- conflicted
+++ resolved
@@ -79,7 +79,6 @@
   const { apiClient, state } = useAppContext();
   const [isDeleteDialogOpen, setIsDeleteDialogOpen] = useState(false);
   const [isDeleting, setIsDeleting] = useState(false);
-<<<<<<< HEAD
   const [isPurchaseDialogOpen, setIsPurchaseDialogOpen] = useState(false);
   const [activeTab, setActiveTab] = useState(initialTab);
 
@@ -95,8 +94,6 @@
       setActiveTab('Details');
     }
   }, [agent, activeTab]);
-=======
->>>>>>> 157f0c15
 
   const formatDate = (dateString: string) => {
     return new Date(dateString).toLocaleDateString();
@@ -168,23 +165,17 @@
 
   return (
     <>
-<<<<<<< HEAD
       <Dialog
         open={!!agent && !isDeleteDialogOpen && !isPurchaseDialogOpen}
         onOpenChange={onClose}
       >
         <DialogContent className="max-w-[600px] px-0">
-=======
-      <Dialog open={!!agent && !isDeleteDialogOpen} onOpenChange={onClose}>
-        <DialogContent className="max-w-[700px] px-0">
->>>>>>> 157f0c15
           {agent && (
             <>
               <DialogHeader className="px-6">
                 <DialogTitle>{agent.name}</DialogTitle>
               </DialogHeader>
 
-<<<<<<< HEAD
               <Tabs
                 tabs={[{ name: 'Details' }, { name: 'Earnings' }]}
                 activeTab={activeTab || 'Details'}
@@ -275,7 +266,6 @@
                         )}
                       </div>
                     </div>
-=======
               <div className="space-y-6 py-4 px-6 max-h-[600px] overflow-y-auto pb-20">
                 {/* Status and Description */}
                 <div className="flex items-start justify-between w-full gap-4">
@@ -421,7 +411,6 @@
                     </div>
                   </CardContent>
                 </Card>
->>>>>>> 157f0c15
 
                     <div className="flex items-center gap-4 pt-2">
                       <Separator className="flex-1" />
@@ -638,8 +627,6 @@
                             {formatDate(agent.updatedAt)}
                           </span>
                         </div>
-<<<<<<< HEAD
-=======
                       ))}
                     </div>
                   </div>
@@ -679,7 +666,6 @@
                         <CopyButton
                           value={agent.SmartContractWallet.walletAddress}
                         />
->>>>>>> 157f0c15
                       </div>
                     </div>
                   </>
