/* eslint-disable react-hooks/exhaustive-deps */
/* eslint-disable @typescript-eslint/no-explicit-any */

import {
  Dialog,
  DialogContent,
  DialogHeader,
  DialogTitle,
} from '@/components/ui/dialog';
import { Button } from '@/components/ui/button';
import { Input } from '@/components/ui/input';
import { Textarea } from '@/components/ui/textarea';
import {
  Select,
  SelectContent,
  SelectItem,
  SelectTrigger,
  SelectValue,
} from '@/components/ui/select';
import { useState, useEffect, useCallback } from 'react';
import { Badge } from '../ui/badge';
import { useAppContext } from '@/lib/contexts/AppContext';
import { postRegistry, getPaymentSource } from '@/lib/api/generated';
import { toast } from 'react-toastify';
import { shortenAddress, handleApiCall } from '@/lib/utils';
import { Trash2 } from 'lucide-react';
import { useForm, Controller, useFieldArray } from 'react-hook-form';
import { z } from 'zod';
import { zodResolver } from '@hookform/resolvers/zod';
import { getUsdmConfig } from '@/lib/constants/defaultWallets';
import { Separator } from '@/components/ui/separator';

interface RegisterAIAgentDialogProps {
  open: boolean;
  onClose: () => void;
  onSuccess: () => void;
}

interface SellingWallet {
  id: string;
  walletVkey: string;
  walletAddress: string;
  note: string | null;
}

const priceSchema = z.object({
  unit: z.enum(['lovelace', 'USDM', 'free'], {
    required_error: 'Token is required',
  }),
  amount: z.string().refine((val) => {
    if (val === 'free' || val === '0' || val === '0.0' || val === '0.00')
      return true;
    return !isNaN(parseFloat(val)) && parseFloat(val) >= 0;
  }, 'Amount must be a valid number >= 0'),
});

const exampleOutputSchema = z.object({
  name: z
    .string()
    .max(60, 'Name must be less than 60 characters')
    .min(1, 'Name is required'),
  url: z.string().url('URL must be a valid URL').min(1, 'URL is required'),
  mimeType: z
    .string()
    .max(60, 'MIME type must be less than 60 characters')
    .min(1, 'MIME type is required'),
});

const agentSchema = z.object({
  apiUrl: z
    .string()
    .url('API URL must be a valid URL')
    .min(1, 'API URL is required')
    .refine((val) => val.startsWith('http://') || val.startsWith('https://'), {
      message: 'API URL must start with http:// or https://',
    }),
  name: z.string().min(1, 'Name is required'),
  description: z
    .string()
    .min(1, 'Description is required')
    .max(250, 'Description must be less than 250 characters'),
  selectedWallet: z.string().min(1, 'Wallet is required'),
  prices: z.array(priceSchema).min(1, 'At least one price is required'),
  tags: z.array(z.string().min(1)).min(1, 'At least one tag is required'),
  isFree: z.boolean().optional(),
  // Additional Fields
  authorName: z
    .string()
    .max(250, 'Author name must be less than 250 characters')
    .optional()
    .or(z.literal('')),
  authorEmail: z
    .string()
    .email('Author email must be a valid email')
    .max(250, 'Author email must be less than 250 characters')
    .optional()
    .or(z.literal('')),
  organization: z
    .string()
    .max(250, 'Organization must be less than 250 characters')
    .optional()
    .or(z.literal('')),
  contactOther: z
    .string()
    .max(250, 'Contact other must be less than 250 characters')
    .optional()
    .or(z.literal('')),

  termsOfUseUrl: z
    .string()
    .url('Terms of use URL must be a valid URL')
    .max(250, 'Terms of use URL must be less than 250 characters')
    .optional()
    .or(z.literal('')),
  privacyPolicyUrl: z
    .string()
    .url('Privacy policy URL must be a valid URL')
    .max(250, 'Privacy policy URL must be less than 250 characters')
    .optional()
    .or(z.literal('')),
  otherUrl: z
    .string()
    .url('Other URL must be a valid URL')
    .max(250, 'Other URL must be less than 250 characters')
    .optional()
    .or(z.literal('')),

  capabilityName: z
    .string()
    .max(250, 'Capability name must be less than 250 characters')
    .optional()
    .or(z.literal('')),
  capabilityVersion: z
    .string()
    .max(250, 'Capability version must be less than 250 characters')
    .optional()
    .or(z.literal('')),

  exampleOutputs: z.array(exampleOutputSchema).optional(),
});

type AgentFormValues = z.infer<typeof agentSchema>;

export function RegisterAIAgentDialog({
  open,
  onClose,
  onSuccess,
}: RegisterAIAgentDialogProps) {
  const [isLoading, setIsLoading] = useState(false);
  const [sellingWallets, setSellingWallets] = useState<SellingWallet[]>([]);
  const { apiClient, state } = useAppContext();

  const {
    register,
    handleSubmit,
    control,
    setValue,
    reset,
    formState: { errors },
    watch,
  } = useForm<AgentFormValues>({
    resolver: zodResolver(agentSchema),
    defaultValues: {
      apiUrl: '',
      name: '',
      description: '',
      selectedWallet: '',
      prices: [{ unit: 'lovelace', amount: '' }],
      tags: [],
      isFree: false,
      authorName: '',
      authorEmail: '',
      organization: '',
      contactOther: '',
      termsOfUseUrl: '',
      privacyPolicyUrl: '',
      otherUrl: '',
      capabilityName: '',
      capabilityVersion: '',
      exampleOutputs: [],
    },
  });

  const {
    fields: priceFields,
    append: appendPrice,
    remove: removePrice,
  } = useFieldArray({
    control,
    name: 'prices',
  });

  const {
    fields: exampleOutputFields,
    append: appendExampleOutput,
    remove: removeExampleOutput,
  } = useFieldArray({
    control,
    name: 'exampleOutputs',
  });

  const tags = watch('tags');
  const [tagInput, setTagInput] = useState('');

  useEffect(() => {
    if (open) {
      fetchSellingWallets();
      reset();
    }
  }, [open, reset]);

  const fetchSellingWallets = async () => {
    await handleApiCall(() => getPaymentSource({ client: apiClient }), {
      onSuccess: (response) => {
        if (response.data?.data?.PaymentSources) {
          const paymentSources = response.data.data.PaymentSources.filter(
            (s: any) => s.network == state.network,
          );
          if (paymentSources.length > 0) {
            const aggregatedWallets: SellingWallet[] = [];
            paymentSources.forEach((ps: any) => {
              ps.SellingWallets.forEach((w: any) => {
                aggregatedWallets.push(w);
              });
            });
            setSellingWallets(aggregatedWallets);
          }
        }
      },
      errorMessage: 'Failed to load selling wallets',
    });
  };

  const onSubmit = useCallback(
    async (data: AgentFormValues) => {
      setIsLoading(true);
      const selectedWallet = data.selectedWallet;
      const paymentSource = state.paymentSources?.find((ps) =>
        ps.SellingWallets?.some((s) => s.walletVkey == selectedWallet),
      );
      if (!paymentSource) {
        toast.error('Smart contract wallet not found in payment sources');
        setIsLoading(false);
        return;
      }

<<<<<<< HEAD
      const legal: {
        privacyPolicy?: string;
        terms?: string;
        other?: string;
      } = {};
      if (data.privacyPolicyUrl) legal.privacyPolicy = data.privacyPolicyUrl;
      if (data.termsOfUseUrl) legal.terms = data.termsOfUseUrl;
      if (data.otherUrl) legal.other = data.otherUrl;

      const author: {
        name: string;
        contactEmail?: string;
        contactOther?: string;
        organization?: string;
      } = {
        name: data.authorName || 'Default Author', // Default in case it's empty
      };
      if (data.authorEmail) author.contactEmail = data.authorEmail;
      if (data.contactOther) author.contactOther = data.contactOther;
      if (data.organization) author.organization = data.organization;

      const capability =
        data.capabilityName && data.capabilityVersion
          ? {
              name: data.capabilityName,
              version: data.capabilityVersion,
            }
          : { name: 'Custom Agent', version: '1.0.0' };

      await handleApiCall(
        () =>
          postRegistry({
            client: apiClient,
            body: {
              network: state.network,
              sellingWalletVkey: data.selectedWallet,
              name: data.name,
              description: data.description,
              apiBaseUrl: data.apiUrl,
              Tags: data.tags,
              Capability: capability,
              AgentPricing: {
=======
        const legal: {
          privacyPolicy?: string;
          terms?: string;
          other?: string;
        } = {};
        if (data.privacyPolicyUrl) legal.privacyPolicy = data.privacyPolicyUrl;
        if (data.termsOfUseUrl) legal.terms = data.termsOfUseUrl;
        if (data.otherUrl) legal.other = data.otherUrl;

        const author: {
          name: string;
          contactEmail?: string;
          contactOther?: string;
          organization?: string;
        } = {
          name: data.authorName || 'Default Author', // Default in case it's empty
        };
        if (data.authorEmail) author.contactEmail = data.authorEmail;
        if (data.contactOther) author.contactOther = data.contactOther;
        if (data.organization) author.organization = data.organization;

        const capability =
          data.capabilityName && data.capabilityVersion
            ? {
                name: data.capabilityName,
                version: data.capabilityVersion,
              }
            : { name: 'Custom Agent', version: '1.0.0' };

        const response = await postRegistry({
          client: apiClient,
          body: {
            network: state.network,
            sellingWalletVkey: data.selectedWallet,
            name: data.name,
            description: data.description,
            apiBaseUrl: data.apiUrl,
            Tags: data.tags,
            Capability: capability,
            AgentPricing: (() => {
              const isFreeAgent = data.isFree;

              if (isFreeAgent) {
                return {
                  pricingType: 'Free',
                  Pricing: [],
                };
              }

              return {
>>>>>>> b86c112f
                pricingType: 'Fixed',
                Pricing: data.prices.map((price) => {
                  const unit =
                    price.unit === 'USDM'
                      ? getUsdmConfig(state.network).fullAssetId
                      : price.unit;
                  return {
                    unit,
<<<<<<< HEAD
                    amount:
                      price.unit === 'free'
                        ? '0'
                        : (parseFloat(price.amount) * 1_000_000).toString(),
                  };
                }),
              },
              ExampleOutputs: data.exampleOutputs || [],
              Author: author,
              Legal: Object.keys(legal).length > 0 ? legal : undefined,
            },
          }),
        {
          onSuccess: (response) => {
            if (!response?.data?.data?.id) {
              toast.error(
                'Failed to register AI agent: Invalid response from server',
              );
              return;
            }
            toast.success('AI agent registered successfully');
            onSuccess();
            onClose();
            reset();
=======
                    amount: (parseFloat(price.amount) * 1_000_000).toString(),
                  };
                }),
              };
            })(),
            Author: author,
            Legal: Object.keys(legal).length > 0 ? legal : undefined,
            ExampleOutputs:
              data.exampleOutputs?.map((e) => ({
                name: e.name,
                url: e.url,
                mimeType: e.mimeType,
              })) || [],
>>>>>>> b86c112f
          },
          onFinally: () => {
            setIsLoading(false);
          },
          errorMessage: 'Failed to register AI agent',
        },
      );
    },
    [apiClient, state.network, state.paymentSources, onSuccess, onClose, reset],
  );

  // Tag management
  const handleAddTag = () => {
    const tag = tagInput.trim();
    if (tag && !tags.includes(tag)) {
      setValue('tags', [...tags, tag]);
    }
    setTagInput('');
  };

  const handleRemoveTag = (tagToRemove: string) => {
    setValue(
      'tags',
      tags.filter((tag) => tag !== tagToRemove),
    );
  };

  return (
    <Dialog open={open} onOpenChange={onClose}>
      <DialogContent className="sm:max-w-[700px] overflow-y-auto">
        <DialogHeader>
          <DialogTitle>Register AI Agent</DialogTitle>
          <p className="text-sm text-muted-foreground mt-2">
            This registers your agent on the Masumi Network, making it visible
            to everyone.
          </p>
        </DialogHeader>
        <form onSubmit={handleSubmit(onSubmit)} className="space-y-6">
          <div className="space-y-2">
            <label className="text-sm font-medium">
              API URL <span className="text-red-500">*</span>
            </label>
            <Input
              {...register('apiUrl')}
              placeholder="Enter the API URL for your agent"
              className={errors.apiUrl ? 'border-red-500' : ''}
            />
            {errors.apiUrl && (
              <p className="text-sm text-red-500">{errors.apiUrl.message}</p>
            )}
          </div>

          <div className="space-y-2">
            <label className="text-sm font-medium">
              Name <span className="text-red-500">*</span>
            </label>
            <Input
              {...register('name')}
              placeholder="Enter a name for your agent"
              className={errors.name ? 'border-red-500' : ''}
            />
            {errors.name && (
              <p className="text-sm text-red-500">{errors.name.message}</p>
            )}
          </div>

          <div className="space-y-2">
            <label className="text-sm font-medium">
              Description <span className="text-red-500">*</span>
            </label>
            <div className="relative">
              <Textarea
                {...register('description')}
                placeholder="Describe what your agent does"
                rows={3}
                className={errors.description ? 'border-red-500' : ''}
                maxLength={250}
              />
              <div className="absolute bottom-2 right-2 text-xs text-muted-foreground">
                {watch('description')?.length || 0}/250
              </div>
            </div>
            {errors.description && (
              <p className="text-sm text-red-500">
                {errors.description.message}
              </p>
            )}
          </div>

          <div className="space-y-2">
            <label className="text-sm font-medium">
              Linked wallet <span className="text-red-500">*</span>
            </label>
            <Controller
              control={control}
              name="selectedWallet"
              render={({ field }) => (
                <Select value={field.value} onValueChange={field.onChange}>
                  <SelectTrigger
                    className={errors.selectedWallet ? 'border-red-500' : ''}
                  >
                    <SelectValue placeholder="Select a wallet" />
                  </SelectTrigger>
                  <SelectContent>
                    {sellingWallets.map((wallet) => (
                      <SelectItem key={wallet.id} value={wallet.walletVkey}>
                        {wallet.note
                          ? `${wallet.note} (${shortenAddress(wallet.walletAddress)})`
                          : shortenAddress(wallet.walletAddress)}
                      </SelectItem>
                    ))}
                  </SelectContent>
                </Select>
              )}
            />
            {errors.selectedWallet && (
              <p className="text-sm text-red-500">
                {errors.selectedWallet.message}
              </p>
            )}
          </div>
          {/* Free Agent Toggle */}
          <div className="space-y-4">
            <div className="flex items-center space-x-2">
              <Controller
                control={control}
                name="isFree"
                render={({ field }) => (
                  <input
                    type="checkbox"
                    id="isFree"
                    checked={field.value || false}
                    onChange={(e) => {
                      field.onChange(e.target.checked);
                      if (e.target.checked) {
                        // Set to free pricing when checked
                        setValue('prices', [{ unit: 'free', amount: '0' }]);
                      } else {
                        // Reset to default pricing when unchecked
                        setValue('prices', [{ unit: 'lovelace', amount: '' }]);
                      }
                    }}
                    className="h-4 w-4 text-primary focus:ring-primary border-gray-300 rounded"
                  />
                )}
              />
              <label htmlFor="isFree" className="text-sm font-medium">
                This is a free agent (no cost for interactions)
              </label>
            </div>
          </div>
          <div className="space-y-4">
            <div className="flex items-center justify-between">
              <label className="text-sm font-medium">
                Prices <span className="text-red-500">*</span>
              </label>
              <Button
                type="button"
                variant="outline"
                size="sm"
                disabled={watch('isFree')}
                onClick={() => appendPrice({ unit: 'lovelace', amount: '' })}
              >
                Add Price
              </Button>
            </div>
            {priceFields.map((field, index) => (
              <div key={field.id} className="flex gap-2 items-start">
                <div className="flex-1 space-y-2">
                  <Controller
                    control={control}
                    name={`prices.${index}.unit` as const}
                    render={({ field }) => (
                      <Select
                        value={field.value}
                        onValueChange={field.onChange}
                        disabled={watch('isFree')}
                      >
                        <SelectTrigger>
                          <SelectValue placeholder="Select token" />
                        </SelectTrigger>
                        <SelectContent>
                          <SelectItem value="lovelace">ADA</SelectItem>
                          <SelectItem value="USDM">USDM</SelectItem>
                          <SelectItem value="free">Free</SelectItem>
                        </SelectContent>
                      </Select>
                    )}
                  />
                </div>
                <div className="flex-1 space-y-2">
                  <Input
                    type="number"
                    placeholder={
                      watch(`prices.${index}.unit`) === 'free' ? '0' : '0.00'
                    }
                    disabled={watch(`prices.${index}.unit`) === 'free'}
                    value={
                      watch(`prices.${index}.unit`) === 'free'
                        ? '0'
                        : watch(`prices.${index}.amount`) || ''
                    }
                    {...register(`prices.${index}.amount` as const)}
                    min="0"
                    step="0.000001"
                  />
                  {errors.prices &&
                    Array.isArray(errors.prices) &&
                    errors.prices[index]?.amount && (
                      <p className="text-xs text-red-500">
                        {errors.prices[index]?.amount?.message}
                      </p>
                    )}
                </div>
                {index > 0 && (
                  <Button
                    type="button"
                    variant="ghost"
                    size="icon"
                    onClick={() => removePrice(index)}
                  >
                    <Trash2 className="h-4 w-4" />
                  </Button>
                )}
              </div>
            ))}
            {errors.prices && typeof errors.prices.message === 'string' && (
              <p className="text-sm text-red-500">{errors.prices.message}</p>
            )}
          </div>

          <div className="space-y-2">
            <label className="text-sm font-medium">
              Tags <span className="text-red-500">*</span>
            </label>
            <div>
              <div className="flex gap-2">
                <Input
                  placeholder="Add a tag"
                  value={tagInput}
                  onChange={(e) => setTagInput(e.target.value)}
                  onKeyDown={(e) => {
                    if (e.key === 'Enter') {
                      e.preventDefault();
                      handleAddTag();
                    }
                  }}
                  className={errors.tags ? 'border-red-500' : ''}
                />
                <Button type="button" variant="outline" onClick={handleAddTag}>
                  Add
                </Button>
              </div>
              {errors.tags && (
                <p className="text-sm text-red-500">{errors.tags.message}</p>
              )}
              {tags.length > 0 && (
                <div className="flex flex-wrap gap-2 mt-2">
                  {tags.map((tag: string) => (
                    <Badge
                      key={tag}
                      variant="secondary"
                      className="cursor-pointer"
                      onClick={() => handleRemoveTag(tag)}
                    >
                      {tag}
                    </Badge>
                  ))}
                </div>
              )}
            </div>
          </div>

          <div className="flex items-center gap-4 pt-2">
            <Separator className="flex-1" />
            <h3 className="text-sm font-medium text-muted-foreground whitespace-nowrap">
              Additional Fields
            </h3>
            <Separator className="flex-1" />
          </div>

          <div className="space-y-2">
            <label className="text-sm font-medium">Author Name</label>
            <Input
              {...register('authorName')}
              placeholder="Enter the author's name"
              className={errors.authorName ? 'border-red-500' : ''}
            />
            {errors.authorName && (
              <p className="text-sm text-red-500">
                {errors.authorName.message}
              </p>
            )}
          </div>

          <div className="space-y-2">
            <label className="text-sm font-medium">Author Email</label>
            <Input
              {...register('authorEmail')}
              type="email"
              placeholder="Enter the author's email address"
              className={errors.authorEmail ? 'border-red-500' : ''}
            />
            {errors.authorEmail && (
              <p className="text-sm text-red-500">
                {errors.authorEmail.message}
              </p>
            )}
          </div>

          <div className="space-y-2">
            <label className="text-sm font-medium">Organization</label>
            <Input
              {...register('organization')}
              placeholder="Enter the organization name"
              className={errors.organization ? 'border-red-500' : ''}
            />
            {errors.organization && (
              <p className="text-sm text-red-500">
                {errors.organization.message}
              </p>
            )}
          </div>

          <div className="space-y-2">
            <label className="text-sm font-medium">
              Contact Other (Website, Phone...)
            </label>
            <Input
              {...register('contactOther')}
              placeholder="Enter other contact"
              className={errors.contactOther ? 'border-red-500' : ''}
            />
            {errors.contactOther && (
              <p className="text-sm text-red-500">
                {errors.contactOther.message}
              </p>
            )}
          </div>

          <div className="space-y-2">
            <label className="text-sm font-medium">Terms of Use URL</label>
            <Input
              {...register('termsOfUseUrl')}
              placeholder="Enter the terms of use URL"
              className={errors.termsOfUseUrl ? 'border-red-500' : ''}
            />
            {errors.termsOfUseUrl && (
              <p className="text-sm text-red-500">
                {errors.termsOfUseUrl.message}
              </p>
            )}
          </div>

          <div className="space-y-2">
            <label className="text-sm font-medium">Privacy Policy URL</label>
            <Input
              {...register('privacyPolicyUrl')}
              placeholder="Enter the privacy policy URL"
              className={errors.privacyPolicyUrl ? 'border-red-500' : ''}
            />
            {errors.privacyPolicyUrl && (
              <p className="text-sm text-red-500">
                {errors.privacyPolicyUrl.message}
              </p>
            )}
          </div>

          <div className="space-y-2">
            <label className="text-sm font-medium">
              Other URL (Support...)
            </label>
            <Input
              {...register('otherUrl')}
              placeholder="Enter the other URL"
              className={errors.otherUrl ? 'border-red-500' : ''}
            />
            {errors.otherUrl && (
              <p className="text-sm text-red-500">{errors.otherUrl.message}</p>
            )}
          </div>

          <div className="grid grid-cols-2 gap-4">
            <div className="space-y-2">
              <label className="text-sm font-medium">Capability Name</label>
              <Input
                {...register('capabilityName')}
                placeholder="e.g., Text Generation"
                className={errors.capabilityName ? 'border-red-500' : ''}
              />
              {errors.capabilityName && (
                <p className="text-sm text-red-500">
                  {errors.capabilityName.message}
                </p>
              )}
            </div>
            <div className="space-y-2">
              <label className="text-sm font-medium">Capability Version</label>
              <Input
                {...register('capabilityVersion')}
                placeholder="e.g., 1.0.0"
                className={errors.capabilityVersion ? 'border-red-500' : ''}
              />
              {errors.capabilityVersion && (
                <p className="text-sm text-red-500">
                  {errors.capabilityVersion.message}
                </p>
              )}
            </div>
          </div>

          <div className="space-y-4 border rounded-md p-4 bg-muted/40">
            <div className="flex items-center justify-between">
              <label className="text-sm font-medium">Example Outputs</label>
              <Button
                type="button"
                variant="outline"
                size="sm"
                onClick={() =>
                  appendExampleOutput({ name: '', url: '', mimeType: '' })
                }
              >
                Add Example
              </Button>
            </div>
            {exampleOutputFields.map((field, index) => (
              <div
                key={field.id}
                className="p-4 border rounded-md space-y-2 relative"
              >
                <div className="grid grid-cols-1 md:grid-cols-3 gap-4">
                  <Input
                    placeholder="Name"
                    {...register(`exampleOutputs.${index}.name` as const)}
                  />
                  <Input
                    placeholder="URL"
                    {...register(`exampleOutputs.${index}.url` as const)}
                  />
                  <Input
                    placeholder="MIME Type"
                    {...register(`exampleOutputs.${index}.mimeType` as const)}
                  />
                </div>
                {index >= 0 && (
                  <Button
                    type="button"
                    variant="ghost"
                    size="icon"
                    onClick={() => removeExampleOutput(index)}
                    className="absolute top-2 right-2"
                  >
                    <Trash2 className="h-4 w-4" />
                  </Button>
                )}
              </div>
            ))}
          </div>

          <div className="flex justify-end gap-4">
            <Button variant="outline" onClick={onClose} type="button">
              Cancel
            </Button>
            <Button type="submit" disabled={isLoading}>
              {isLoading ? 'Registering...' : 'Register'}
            </Button>
          </div>
        </form>
      </DialogContent>
    </Dialog>
  );
}<|MERGE_RESOLUTION|>--- conflicted
+++ resolved
@@ -22,7 +22,7 @@
 import { useAppContext } from '@/lib/contexts/AppContext';
 import { postRegistry, getPaymentSource } from '@/lib/api/generated';
 import { toast } from 'react-toastify';
-import { shortenAddress, handleApiCall } from '@/lib/utils';
+import { shortenAddress } from '@/lib/utils';
 import { Trash2 } from 'lucide-react';
 import { useForm, Controller, useFieldArray } from 'react-hook-form';
 import { z } from 'zod';
@@ -210,84 +210,43 @@
   }, [open, reset]);
 
   const fetchSellingWallets = async () => {
-    await handleApiCall(() => getPaymentSource({ client: apiClient }), {
-      onSuccess: (response) => {
-        if (response.data?.data?.PaymentSources) {
-          const paymentSources = response.data.data.PaymentSources.filter(
-            (s: any) => s.network == state.network,
-          );
-          if (paymentSources.length > 0) {
-            const aggregatedWallets: SellingWallet[] = [];
-            paymentSources.forEach((ps: any) => {
-              ps.SellingWallets.forEach((w: any) => {
-                aggregatedWallets.push(w);
-              });
+    try {
+      const response = await getPaymentSource({
+        client: apiClient,
+      });
+
+      if (response.data?.data?.PaymentSources) {
+        const paymentSources = response.data.data.PaymentSources.filter(
+          (s) => s.network == state.network,
+        );
+        if (paymentSources.length > 0) {
+          const aggregatedWallets: SellingWallet[] = [];
+          paymentSources.forEach((ps) => {
+            ps.SellingWallets.forEach((w) => {
+              aggregatedWallets.push(w);
             });
-            setSellingWallets(aggregatedWallets);
-          }
+          });
+          setSellingWallets(aggregatedWallets);
         }
-      },
-      errorMessage: 'Failed to load selling wallets',
-    });
+      }
+    } catch (error) {
+      console.error('Error fetching selling wallets:', error);
+      toast.error('Failed to load selling wallets');
+    }
   };
 
   const onSubmit = useCallback(
     async (data: AgentFormValues) => {
-      setIsLoading(true);
-      const selectedWallet = data.selectedWallet;
-      const paymentSource = state.paymentSources?.find((ps) =>
-        ps.SellingWallets?.some((s) => s.walletVkey == selectedWallet),
-      );
-      if (!paymentSource) {
-        toast.error('Smart contract wallet not found in payment sources');
-        setIsLoading(false);
-        return;
-      }
-
-<<<<<<< HEAD
-      const legal: {
-        privacyPolicy?: string;
-        terms?: string;
-        other?: string;
-      } = {};
-      if (data.privacyPolicyUrl) legal.privacyPolicy = data.privacyPolicyUrl;
-      if (data.termsOfUseUrl) legal.terms = data.termsOfUseUrl;
-      if (data.otherUrl) legal.other = data.otherUrl;
-
-      const author: {
-        name: string;
-        contactEmail?: string;
-        contactOther?: string;
-        organization?: string;
-      } = {
-        name: data.authorName || 'Default Author', // Default in case it's empty
-      };
-      if (data.authorEmail) author.contactEmail = data.authorEmail;
-      if (data.contactOther) author.contactOther = data.contactOther;
-      if (data.organization) author.organization = data.organization;
-
-      const capability =
-        data.capabilityName && data.capabilityVersion
-          ? {
-              name: data.capabilityName,
-              version: data.capabilityVersion,
-            }
-          : { name: 'Custom Agent', version: '1.0.0' };
-
-      await handleApiCall(
-        () =>
-          postRegistry({
-            client: apiClient,
-            body: {
-              network: state.network,
-              sellingWalletVkey: data.selectedWallet,
-              name: data.name,
-              description: data.description,
-              apiBaseUrl: data.apiUrl,
-              Tags: data.tags,
-              Capability: capability,
-              AgentPricing: {
-=======
+      try {
+        setIsLoading(true);
+        const selectedWallet = data.selectedWallet;
+        const paymentSource = state.paymentSources?.find((ps) =>
+          ps.SellingWallets?.some((s) => s.walletVkey == selectedWallet),
+        );
+        if (!paymentSource) {
+          throw new Error('Smart contract wallet not found in payment sources');
+        }
+
         const legal: {
           privacyPolicy?: string;
           terms?: string;
@@ -338,7 +297,6 @@
               }
 
               return {
->>>>>>> b86c112f
                 pricingType: 'Fixed',
                 Pricing: data.prices.map((price) => {
                   const unit =
@@ -347,32 +305,6 @@
                       : price.unit;
                   return {
                     unit,
-<<<<<<< HEAD
-                    amount:
-                      price.unit === 'free'
-                        ? '0'
-                        : (parseFloat(price.amount) * 1_000_000).toString(),
-                  };
-                }),
-              },
-              ExampleOutputs: data.exampleOutputs || [],
-              Author: author,
-              Legal: Object.keys(legal).length > 0 ? legal : undefined,
-            },
-          }),
-        {
-          onSuccess: (response) => {
-            if (!response?.data?.data?.id) {
-              toast.error(
-                'Failed to register AI agent: Invalid response from server',
-              );
-              return;
-            }
-            toast.success('AI agent registered successfully');
-            onSuccess();
-            onClose();
-            reset();
-=======
                     amount: (parseFloat(price.amount) * 1_000_000).toString(),
                   };
                 }),
@@ -386,14 +318,25 @@
                 url: e.url,
                 mimeType: e.mimeType,
               })) || [],
->>>>>>> b86c112f
           },
-          onFinally: () => {
-            setIsLoading(false);
-          },
-          errorMessage: 'Failed to register AI agent',
-        },
-      );
+        });
+
+        if (!response.data?.data?.id) {
+          throw new Error(
+            'Failed to register AI agent: Invalid response from server',
+          );
+        }
+
+        toast.success('AI agent registered successfully');
+        onSuccess();
+        onClose();
+        reset();
+      } catch (error: any) {
+        console.error('Error registering AI agent:', error);
+        toast.error(error?.message ?? 'Failed to register AI agent');
+      } finally {
+        setIsLoading(false);
+      }
     },
     [apiClient, state.network, state.paymentSources, onSuccess, onClose, reset],
   );
