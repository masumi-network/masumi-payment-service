/* eslint-disable @typescript-eslint/no-explicit-any */
/* eslint-disable react-hooks/exhaustive-deps */

import {
  Dialog,
  DialogContent,
  DialogHeader,
  DialogTitle,
  DialogDescription,
} from '@/components/ui/dialog';
import { Button } from '@/components/ui/button';
import { Input } from '@/components/ui/input';
import {
  Select,
  SelectContent,
  SelectItem,
  SelectTrigger,
  SelectValue,
} from '@/components/ui/select';
import { Textarea } from '@/components/ui/textarea';
import { useState, useEffect, useCallback } from 'react';
import {
  patchPaymentSourceExtended,
  getPaymentSourceExtended,
  postWallet,
} from '@/lib/api/generated';
import { toast } from 'react-toastify';
import { useAppContext } from '@/lib/contexts/AppContext';

import { Spinner } from '@/components/ui/spinner';
import { useForm } from 'react-hook-form';
import { z } from 'zod';
import { zodResolver } from '@hookform/resolvers/zod';
<<<<<<< HEAD
import { handleApiCall, validateCardanoAddress } from '@/lib/utils';
=======
import { handleApiCall } from '@/lib/utils';
import { WalletTypeBadge } from '@/components/ui/wallet-type-badge';
>>>>>>> 9dfc8f7f

interface AddWalletDialogProps {
  open: boolean;
  onClose: () => void;
  onSuccess?: () => void;
}

const walletSchema = z.object({
  mnemonic: z.string().min(1, 'Mnemonic phrase is required'),
  note: z.string().min(1, 'Note is required'),
  collectionAddress: z.string().min(1, 'Collection address is required'),
});

type WalletFormValues = z.infer<typeof walletSchema>;

export function AddWalletDialog({
  open,
  onClose,
  onSuccess,
}: AddWalletDialogProps) {
  const [type, setType] = useState<'Purchasing' | 'Selling'>('Purchasing');
  const [isLoading, setIsLoading] = useState(false);
  const [isGenerating, setIsGenerating] = useState(false);
  const [error, setError] = useState<string>('');
  const [paymentSourceId, setPaymentSourceId] = useState<string | null>(null);
  const { apiClient, state } = useAppContext();

  const {
    register,
    handleSubmit,
    setValue,
    reset,
    formState: { errors },
  } = useForm<WalletFormValues>({
    resolver: zodResolver(walletSchema),
    defaultValues: {
      mnemonic: '',
      note: '',
      collectionAddress: '',
    },
  });

  useEffect(() => {
    if (open) {
      fetchPaymentSource();
    } else {
      reset();
      setError('');
    }
  }, [open]);

  const fetchPaymentSource = useCallback(async () => {
    try {
      const response = await getPaymentSourceExtended({
        client: apiClient,
      });

      if (response.error) {
        const error = response.error as { message: string };
        setError(error.message || 'Failed to load payment source');
        onClose();
        return;
      }

      const paymentSources =
        response.data?.data?.ExtendedPaymentSources?.filter((p) => {
          return p.network == state.network;
        });
      if (paymentSources?.length == 0) {
        console.error('No payment source for network found');
      }
      if (paymentSources?.[0]?.id) {
        setPaymentSourceId(paymentSources?.[0].id);
      } else {
        setError('No payment source found');
        onClose();
      }
    } catch (error) {
      console.error('Error fetching payment source:', error);
      setError('Failed to load payment source');
      onClose();
    }
  }, [state, state.network]);

  const handleGenerateMnemonic = async () => {
    try {
      setIsGenerating(true);
      setError('');

      const response: any = await postWallet({
        client: apiClient,
        body: {
          network: state.network,
        },
      });

      if (response.error) {
        const error = response.error as { message: string };
        const errorMessage =
          error.message || 'Failed to generate mnemonic phrase';
        setError(errorMessage);
        toast.error(errorMessage);
        return;
      }

      if (response.data?.data?.walletMnemonic) {
        setValue('mnemonic', response.data.data.walletMnemonic);
      } else {
        throw new Error('Failed to generate mnemonic phrase');
      }
    } catch (error: any) {
      console.error('Error generating mnemonic:', error);
      const errorMessage =
        error?.response?.data?.error ||
        error?.message ||
        'Failed to generate mnemonic phrase';
      setError(errorMessage);
      toast.error(errorMessage);
    } finally {
      setIsGenerating(false);
    }
  };

  const onSubmit = async (data: WalletFormValues) => {
    setError('');

    // Validate collection address if provided
    if (data.collectionAddress.trim()) {
      const validation = validateCardanoAddress(
        data.collectionAddress.trim(),
        state.network,
      );

      if (!validation.isValid) {
        setError(validation.error || 'Invalid collection address');
        return;
      }
    }

    if (!paymentSourceId) {
      setError('No payment source available');
      return;
    }

    await handleApiCall(
      () =>
        patchPaymentSourceExtended({
          client: apiClient,
          body: {
            id: paymentSourceId,
            [type === 'Purchasing'
              ? 'AddPurchasingWallets'
              : 'AddSellingWallets']: [
              {
                walletMnemonic: data.mnemonic.trim(),
                note: data.note.trim(),
                collectionAddress: data.collectionAddress.trim(),
              },
            ],
          },
        }),
      {
        onSuccess: () => {
          toast.success(`${type} wallet added successfully`);
          onSuccess?.();
          onClose();
        },
        onError: (error: any) => {
          setError(error.message || `Failed to add ${type} wallet`);
        },
        onFinally: () => {
          setIsLoading(false);
        },
        errorMessage: `Failed to add ${type} wallet`,
      },
    );
  };

  return (
    <Dialog open={open} onOpenChange={onClose}>
      <DialogContent className="sm:max-w-[600px]">
        <DialogHeader>
          <DialogTitle>Add {type} Wallet</DialogTitle>
          <DialogDescription>
            Enter the wallet mnemonic phrase and required details to set up your{' '}
            {type.toLowerCase()} wallet.
          </DialogDescription>
        </DialogHeader>

        <form onSubmit={handleSubmit(onSubmit)} className="space-y-4">
          {error && (
            <div className="text-sm text-destructive bg-destructive/10 p-3 rounded-md">
              {error}
            </div>
          )}

          <div className="space-y-2">
            <label className="text-sm font-medium">Wallet type</label>
            <div className="flex items-center gap-4 flex-nowrap">
              <Select
                value={type}
                onValueChange={(value: 'Purchasing' | 'Selling') =>
                  setType(value)
                }
              >
                <SelectTrigger className="flex-1">
                  <SelectValue placeholder="Select wallet type" />
                </SelectTrigger>
                <SelectContent>
                  <SelectItem value="Purchasing">Purchasing wallet</SelectItem>
                  <SelectItem value="Selling">Selling wallet</SelectItem>
                </SelectContent>
              </Select>
              <WalletTypeBadge type={type} className="flex-shrink-0" />
            </div>
            <p className="text-sm text-muted-foreground">
              {type === 'Purchasing'
                ? 'A purchasing wallet is used to make payments for Agentic AI services. It will be used to send payments to sellers.'
                : 'A selling wallet is used to receive payments for Agentic AI services. It will be used to collect funds from buyers.'}
            </p>
          </div>

          <div className="space-y-2">
            <div className="flex items-center justify-between">
              <label className="text-sm font-medium">
                Mnemonic Phrase <span className="text-destructive">*</span>
              </label>
              <Button
                type="button"
                variant="outline"
                size="sm"
                onClick={handleGenerateMnemonic}
                disabled={isGenerating}
                className="h-8"
              >
                {isGenerating ? <Spinner size={16} /> : 'Generate'}
              </Button>
            </div>
            <Textarea
              {...register('mnemonic')}
              placeholder="Enter your mnemonic phrase"
              required
              className="min-h-[100px] font-mono"
            />
            {errors.mnemonic && (
              <p className="text-xs text-destructive mt-1">
                {errors.mnemonic.message}
              </p>
            )}
          </div>

          <div className="space-y-2">
            <label className="text-sm font-medium">
              Note <span className="text-destructive">*</span>
            </label>
            <Input
              {...register('note')}
              placeholder="Enter a note to identify this wallet"
              required
            />
            {errors.note && (
              <p className="text-xs text-destructive mt-1">
                {errors.note.message}
              </p>
            )}
          </div>

          <div className="space-y-2">
            <label className="text-sm font-medium">
              {type === 'Purchasing' ? 'Refund' : 'Revenue'} Collection Address{' '}
              <span className="text-destructive">*</span>
            </label>
            <Input
              {...register('collectionAddress')}
              placeholder={`Enter the address where ${type === 'Purchasing' ? 'refunds' : 'revenue'} will be sent`}
              required
            />
            {errors.collectionAddress && (
              <p className="text-xs text-destructive mt-1">
                {errors.collectionAddress.message}
              </p>
            )}
          </div>

          <div className="flex justify-end gap-2">
            <Button
              type="button"
              variant="outline"
              onClick={onClose}
              disabled={isLoading}
            >
              Cancel
            </Button>
            <Button type="submit" disabled={isLoading}>
              {isLoading ? 'Adding...' : 'Add Wallet'}
            </Button>
          </div>
        </form>
      </DialogContent>
    </Dialog>
  );
}<|MERGE_RESOLUTION|>--- conflicted
+++ resolved
@@ -31,12 +31,8 @@
 import { useForm } from 'react-hook-form';
 import { z } from 'zod';
 import { zodResolver } from '@hookform/resolvers/zod';
-<<<<<<< HEAD
 import { handleApiCall, validateCardanoAddress } from '@/lib/utils';
-=======
-import { handleApiCall } from '@/lib/utils';
 import { WalletTypeBadge } from '@/components/ui/wallet-type-badge';
->>>>>>> 9dfc8f7f
 
 interface AddWalletDialogProps {
   open: boolean;
