/* eslint-disable @typescript-eslint/no-explicit-any */
/* eslint-disable react/no-unescaped-entities */

import { Button } from '@/components/ui/button';
import { Header } from '@/components/Header';
import { Footer } from '@/components/Footer';
import { useState, useEffect } from 'react';
import { Checkbox } from '@/components/ui/checkbox';
import { toast } from 'react-toastify';
import { Download, Copy, ArrowRight } from 'lucide-react';
import {
  Select,
  SelectContent,
  SelectItem,
  SelectTrigger,
  SelectValue,
} from '@/components/ui/select';
import router from 'next/router';
import { Spinner } from '@/components/ui/spinner';
import { useAppContext } from '@/lib/contexts/AppContext';
import { postWallet, postPaymentSourceExtended } from '@/lib/api/generated';
import { handleApiCall, shortenAddress } from '@/lib/utils';
import {
  DEFAULT_ADMIN_WALLETS,
  DEFAULT_FEE_CONFIG,
} from '@/lib/constants/defaultWallets';
import { useForm } from 'react-hook-form';
import { z } from 'zod';
import { zodResolver } from '@hookform/resolvers/zod';

function WelcomeScreen({
  onStart,
  networkType,
}: {
  onStart: () => void;
  networkType: string;
  ignoreSetup: () => void;
}) {
  const networkDisplay =
    networkType?.toUpperCase() === 'MAINNET' ? 'Mainnet' : 'Preprod';

  return (
    <div className="text-center space-y-4 max-w-[600px]">
      <h1 className="text-4xl font-bold">Welcome!</h1>
      <h2 className="text-3xl font-bold">
        Let&apos;s set up your
        <br />
        {networkDisplay} environment
      </h2>

      <p className="text-sm text-muted-foreground mt-4 mb-8 text-center max-w-md">
        We'll help you set up your payment environment by creating secure
        wallets, configuring payment sources, and setting up your first AI
        agent.
      </p>

      <div className="flex items-center justify-center gap-4 mt-8">
        <div className="relative">
          <div className="text-sm flex items-center gap-2">
            <span>Network:</span>
            <Select
              defaultValue={networkDisplay}
              onValueChange={(value) =>
                router.replace(`/setup?network=${value}`)
              }
            >
              <SelectTrigger className="w-[140px]">
                <SelectValue />
              </SelectTrigger>
              <SelectContent align="start">
                <SelectItem value="Preprod">Preprod</SelectItem>
                <SelectItem value="Mainnet">Mainnet</SelectItem>
              </SelectContent>
            </Select>
          </div>
        </div>
        <Button className="text-sm" onClick={onStart}>
          Start setup <ArrowRight className="w-4 h-4" />
        </Button>
      </div>
    </div>
  );
}

function SeedPhrasesScreen({
  onNext,
  ignoreSetup,
}: {
  onNext: (
    buyingWallet: { address: string; mnemonic: string },
    sellingWallet: { address: string; mnemonic: string },
  ) => void;
  ignoreSetup: () => void;
}) {
  const { apiClient, state } = useAppContext();
  const [isConfirmed, setIsConfirmed] = useState(false);
  const [isGenerating, setIsGenerating] = useState(true);
  const [buyingWallet, setBuyingWallet] = useState<{
    address: string;
    mnemonic: string;
  } | null>(null);
  const [sellingWallet, setSellingWallet] = useState<{
    address: string;
    mnemonic: string;
  } | null>(null);
  const [error, setError] = useState<string>('');

  const handleCopy = (text: string) => {
    navigator.clipboard.writeText(text);
    toast.success('Copied to clipboard');
  };

  useEffect(() => {
    const generateWallets = async () => {
      setIsGenerating(true);
      setError('');

      const buyingResponse: any = await handleApiCall(
        () =>
          postWallet({
            client: apiClient,
            body: {
              network: state.network,
            },
          }),
        {
          onError: (error: any) => {
            setError(error.message || 'Failed to generate buying wallet');
            toast.error('Failed to generate buying wallet');
          },
          onFinally: () => {
            setIsGenerating(false);
          },
          errorMessage: 'Failed to generate buying wallet',
        },
      );

      if (!buyingResponse) return;

      if (
        !buyingResponse?.data?.data?.walletMnemonic ||
        !buyingResponse?.data?.data?.walletAddress
      ) {
        setError('Failed to generate buying wallet');
        toast.error('Failed to generate buying wallet');
        return;
      }

      setBuyingWallet({
        address: buyingResponse.data.data.walletAddress,
        mnemonic: buyingResponse.data.data.walletMnemonic,
      });

      const sellingResponse: any = await handleApiCall(
        () =>
          postWallet({
            client: apiClient,
            body: {
              network: state.network,
            },
          }),
        {
          onError: (error: any) => {
            setError(error.message || 'Failed to generate selling wallet');
            toast.error('Failed to generate selling wallet');
          },
          onFinally: () => {
            setIsGenerating(false);
          },
          errorMessage: 'Failed to generate selling wallet',
        },
      );

      if (!sellingResponse) return;

      if (
        !sellingResponse?.data?.data?.walletMnemonic ||
        !sellingResponse?.data?.data?.walletAddress
      ) {
        setError('Failed to generate selling wallet');
        toast.error('Failed to generate selling wallet');
        return;
      }

      setSellingWallet({
        address: sellingResponse.data.data.walletAddress,
        mnemonic: sellingResponse.data.data.walletMnemonic,
      });
    };

    generateWallets();
  }, [apiClient, state.network]);

  return (
    <div className="space-y-6 max-w-[600px] w-full">
      <div className="text-center space-y-4">
        <h1 className="text-4xl font-bold">Save seed phrases</h1>
        <p className="text-sm text-muted-foreground">
          Please save these seed phrases securely. You will need them to access
          your wallets. These cannot be recovered if lost.
        </p>
      </div>

      {error && (
        <div className="text-sm text-destructive text-center">{error}</div>
      )}

      <div className="space-y-6 w-full">
        <div className="rounded-lg border border-border p-4 space-y-4">
          <div className="flex items-center gap-2">
            <span className="text-xs font-medium px-2 py-0.5 rounded-full bg-black text-white dark:bg-white/10 dark:text-white">
              Buying
            </span>
            <h3 className="text-sm font-medium">Buying wallet</h3>
          </div>
          {isGenerating ? (
            <div className="flex items-center gap-2 text-sm text-muted-foreground">
              <Spinner size={16} />
              Generating...
            </div>
          ) : (
            buyingWallet && (
              <div className="space-y-4">
                <div className="flex items-center gap-2 text-sm text-muted-foreground">
                  <Button
                    variant="ghost"
                    size="icon"
                    className="h-8 w-8"
                    onClick={() => handleCopy(buyingWallet.address)}
                  >
                    <Copy className="h-4 w-4" />
                  </Button>
                  {shortenAddress(buyingWallet.address)}
                </div>
                <div className="border-t border-border my-4" />
                <div>
                  <div className="text-sm font-medium mb-2">Seed phrase</div>
                  <div className="flex flex-col gap-4">
                    <div className="flex items-center gap-2">
                      <Button
                        variant="ghost"
                        size="icon"
                        className="h-8 w-8"
                        onClick={() => handleCopy(buyingWallet.mnemonic)}
                      >
                        <Copy className="h-4 w-4" />
                      </Button>
                      <div className="flex-1 font-mono text-sm text-muted-foreground">
                        {buyingWallet.mnemonic}
                      </div>
                    </div>
                    <div className="flex gap-2">
                      <Button
                        className="text-sm flex items-center gap-2 bg-black text-white hover:bg-black/90"
                        onClick={() => {
                          const blob = new Blob([buyingWallet.mnemonic], {
                            type: 'text/plain',
                          });
                          const url = window.URL.createObjectURL(blob);
                          const a = document.createElement('a');
                          a.href = url;
                          a.download = 'buying-wallet-seed.txt';
                          a.click();
                          window.URL.revokeObjectURL(url);
                        }}
                      >
                        <Download className="h-4 w-4" />
                        Download
                      </Button>
                    </div>
                  </div>
                </div>
              </div>
            )
          )}
        </div>

        <div className="rounded-lg border border-border p-4 space-y-4">
          <div className="flex items-center gap-2">
            <span className="text-xs font-medium px-2 py-0.5 rounded-full bg-[#FFF7ED] text-[#C2410C] dark:bg-[#C2410C]/10 dark:text-[#FFF7ED]">
              Selling
            </span>
            <h3 className="text-sm font-medium">Selling wallet</h3>
          </div>
          {isGenerating ? (
            <div className="flex items-center gap-2 text-sm text-muted-foreground">
              <Spinner size={16} />
              Generating...
            </div>
          ) : (
            sellingWallet && (
              <div className="space-y-4">
                <div className="flex items-center gap-2 text-sm text-muted-foreground">
                  <Button
                    variant="ghost"
                    size="icon"
                    className="h-8 w-8"
                    onClick={() => handleCopy(sellingWallet.address)}
                  >
                    <Copy className="h-4 w-4" />
                  </Button>
                  {shortenAddress(sellingWallet.address)}
                </div>
                <div className="border-t border-border my-4" />
                <div>
                  <div className="text-sm font-medium mb-2">Seed phrase</div>
                  <div className="flex flex-col gap-4">
                    <div className="flex items-center gap-2">
                      <Button
                        variant="ghost"
                        size="icon"
                        className="h-8 w-8"
                        onClick={() => handleCopy(sellingWallet.mnemonic)}
                      >
                        <Copy className="h-4 w-4" />
                      </Button>
                      <div className="flex-1 font-mono text-sm text-muted-foreground">
                        {sellingWallet.mnemonic}
                      </div>
                    </div>
                    <div className="flex gap-2">
                      <Button
                        className="text-sm flex items-center gap-2 bg-black text-white hover:bg-black/90"
                        onClick={() => {
                          const blob = new Blob([sellingWallet.mnemonic], {
                            type: 'text/plain',
                          });
                          const url = window.URL.createObjectURL(blob);
                          const a = document.createElement('a');
                          a.href = url;
                          a.download = 'selling-wallet-seed.txt';
                          a.click();
                          window.URL.revokeObjectURL(url);
                        }}
                      >
                        <Download className="h-4 w-4" />
                        Download
                      </Button>
                    </div>
                  </div>
                </div>
              </div>
            )
          )}
        </div>

        <div className="flex items-center gap-2">
          <Checkbox
            id="confirm"
            checked={isConfirmed}
            onCheckedChange={(checked) => setIsConfirmed(checked as boolean)}
            disabled={isGenerating}
          />
          <label htmlFor="confirm" className="text-sm text-muted-foreground">
            I saved both seed phrases in a secure place
          </label>
        </div>

        <div className="flex items-center justify-center gap-4 pt-4">
          <Button variant="secondary" className="text-sm" onClick={ignoreSetup}>
            Cancel
          </Button>
          <Button
            className="text-sm"
            disabled={
              isGenerating || !isConfirmed || !buyingWallet || !sellingWallet
            }
            onClick={() => {
              if (buyingWallet && sellingWallet) {
                onNext(buyingWallet, sellingWallet);
              }
            }}
          >
            {isGenerating ? 'Generating...' : 'Next'}
          </Button>
        </div>
      </div>
    </div>
  );
}

const paymentSourceSchema = z.object({
  blockfrostApiKey: z.string().min(1, 'Blockfrost API key is required'),
  feeReceiverWallet: z.object({
    walletAddress: z.string().min(1, 'Fee receiver wallet is required'),
  }),
  feePermille: z.number().min(0).max(1000),
});

type PaymentSourceFormValues = z.infer<typeof paymentSourceSchema>;

function PaymentSourceSetupScreen({
  onNext,
  buyingWallet,
  sellingWallet,
  ignoreSetup,
}: {
  onNext: () => void;
  buyingWallet: { address: string; mnemonic: string } | null;
  sellingWallet: { address: string; mnemonic: string } | null;
  ignoreSetup: () => void;
}) {
  const { apiClient, state } = useAppContext();
  const [isLoading, setIsLoading] = useState(false);
  const [error, setError] = useState<string>('');

  const networkType = state.network === 'Mainnet' ? 'Mainnet' : 'Preprod';
  const adminWallets = DEFAULT_ADMIN_WALLETS[networkType];

  const {
    register,
    handleSubmit,
    formState: { errors },
  } = useForm<PaymentSourceFormValues>({
    resolver: zodResolver(paymentSourceSchema),
    defaultValues: {
      blockfrostApiKey: '',
      feeReceiverWallet: {
        walletAddress: DEFAULT_FEE_CONFIG[networkType].feeWalletAddress,
      },
      feePermille: DEFAULT_FEE_CONFIG[networkType].feePermille,
    },
  });

  const handleCopy = (text: string) => {
    navigator.clipboard.writeText(text);
    toast.success('Copied to clipboard');
  };

  const onSubmit = async (data: PaymentSourceFormValues) => {
    if (!buyingWallet || !sellingWallet) {
      setError('Buying and selling wallets are required');
      return;
    }

    setIsLoading(true);
    setError('');

    await handleApiCall(
      () =>
        postPaymentSourceExtended({
          client: apiClient,
          body: {
            network: state.network,
            PaymentSourceConfig: {
              rpcProviderApiKey: data.blockfrostApiKey,
              rpcProvider: 'Blockfrost',
            },
            feeRatePermille: data.feePermille,
            AdminWallets: adminWallets.map((w) => ({
              walletAddress: w.walletAddress,
            })) as [
              { walletAddress: string },
              { walletAddress: string },
              { walletAddress: string },
            ],
            FeeReceiverNetworkWallet: data.feeReceiverWallet,
            PurchasingWallets: [
              {
                walletMnemonic: buyingWallet.mnemonic,
                collectionAddress: null,
                note: 'Setup Buying Wallet',
              },
            ],
            SellingWallets: [
              {
                walletMnemonic: sellingWallet.mnemonic,
                collectionAddress: null,
                note: 'Setup Selling Wallet',
              },
            ],
          },
        }),
      {
        onSuccess: () => {
          toast.success('Payment source created successfully');
          onNext();
        },
        onError: (error: any) => {
          setError(error.message || 'Failed to create payment source');
          toast.error(error.message || 'Failed to create payment source');
        },
        onFinally: () => {
          setIsLoading(false);
        },
        errorMessage: 'Failed to create payment source',
      },
    );
  };

  return (
    <div className="space-y-6 max-w-[600px] w-full">
      <div className="text-center space-y-4">
        <h1 className="text-4xl font-bold">Setup Payment Source</h1>
        <p className="text-sm text-muted-foreground">
          Configure your payment source with the generated wallets.
        </p>
      </div>

      {error && (
        <div className="text-sm text-destructive text-center">{error}</div>
      )}

      <div className="space-y-6">
        {/* Admin Wallets Section */}
        <div className="space-y-4">
          <h3 className="text-lg font-semibold">Admin Wallets</h3>
          <div className="space-y-4">
            {adminWallets.map((wallet, index) => (
              <div
                key={index}
                className="rounded-lg border border-border p-4 space-y-4"
              >
                <div className="flex items-center gap-2">
                  <span className="text-xs font-medium px-2 py-0.5 rounded-full bg-black text-white dark:bg-white/10 dark:text-white">
                    Admin Wallet {index + 1}
                  </span>
                </div>
                <div className="flex items-center gap-2 text-sm text-muted-foreground">
                  <Button
                    variant="ghost"
                    size="icon"
                    className="h-8 w-8"
                    onClick={() => handleCopy(wallet.walletAddress)}
                  >
                    <Copy className="h-4 w-4" />
                  </Button>
                  {shortenAddress(wallet.walletAddress)}
                </div>
              </div>
            ))}
          </div>
        </div>

        {/* Configuration Section */}
        <div className="space-y-4">
          <h3 className="text-lg font-semibold">Configuration</h3>
          <form onSubmit={handleSubmit(onSubmit)} className="grid gap-4">
            <div className="space-y-2">
              <label className="text-sm font-medium">
                Blockfrost API Key <span className="text-destructive">*</span>
              </label>
              <input
                type="text"
                className="w-full p-2 rounded-md bg-background border"
                {...register('blockfrostApiKey')}
                placeholder="Enter your Blockfrost API key"
              />
              {errors.blockfrostApiKey && (
                <p className="text-xs text-destructive mt-1">
                  {errors.blockfrostApiKey.message}
                </p>
              )}
            </div>

            <div className="space-y-2">
              <label className="text-sm font-medium">
                Fee Receiver Wallet Address{' '}
                <span className="text-destructive">*</span>
              </label>
              <input
                type="text"
                className="w-full p-2 rounded-md bg-background border"
                {...register('feeReceiverWallet.walletAddress')}
                placeholder="Enter fee receiver wallet address"
              />
              {errors.feeReceiverWallet?.walletAddress && (
                <p className="text-xs text-destructive mt-1">
                  {errors.feeReceiverWallet.walletAddress.message}
                </p>
              )}
            </div>

            <div className="space-y-2">
              <label className="text-sm font-medium">
                Fee Permille <span className="text-destructive">*</span>
              </label>
              <input
                type="number"
                className="w-full p-2 rounded-md bg-background border"
                {...register('feePermille', { valueAsNumber: true })}
                min="0"
                max="1000"
              />
              {errors.feePermille && (
                <p className="text-xs text-destructive mt-1">
                  {errors.feePermille.message}
                </p>
              )}
            </div>

            <div className="flex items-center justify-center gap-4 pt-4">
              <Button
                variant="secondary"
                className="text-sm"
                type="button"
                onClick={ignoreSetup}
              >
                Cancel
              </Button>
              <Button className="text-sm" disabled={isLoading} type="submit">
                {isLoading ? 'Creating...' : 'Create Payment Source'}
              </Button>
            </div>
          </form>
        </div>
      </div>
    </div>
  );
}

/*function AddAiAgentScreen({
  onNext,
  sellingWallet,
}: {
  onNext: () => void;
  sellingWallet: { address: string; mnemonic: string } | null;
}) {
  const { state } = useAppContext();
  const [tags, setTags] = useState<string[]>([]);
  const [newTag, setNewTag] = useState('');

  const handleAddTag = () => {
    if (newTag && !tags.includes(newTag)) {
      setTags([...tags, newTag]);
      setNewTag('');
    }
  };

  const handleRemoveTag = (tagToRemove: string) => {
    setTags(tags.filter((tag) => tag !== tagToRemove));
  };

  return (
    <div className="space-y-6 max-w-[600px] w-full">
      <div className="text-center space-y-4">
        <h1 className="text-4xl font-bold">Add AI agent</h1>
        <p className="text-sm text-muted-foreground">
          Create your first AI agent by providing its details below. This agent
          will be available for users to interact with and generate revenue
          through your payment system.
        </p>
        <button className="text-sm text-primary hover:underline">
          Learn more
        </button>
      </div>

      <div className="space-y-6">
        <div className="space-y-2">
          <label className="text-sm font-medium">API URL</label>
          <Input placeholder="Enter API URL" />
          <p className="text-sm text-muted-foreground">
            This is an input description.
          </p>
        </div>

        <div className="space-y-2">
          <label className="text-sm font-medium">Name</label>
          <Input placeholder="Enter name" />
        </div>

        <div className="space-y-2">
          <label className="text-sm font-medium">Description</label>
          <Textarea placeholder="Enter description" className="min-h-[100px]" />
        </div>

        <div className="space-y-2">
          <label className="text-sm font-medium">Linked wallet</label>
          <div className="rounded-lg border border-border p-4">
            <div className="flex items-center gap-2 mb-2">
              <span className="text-xs font-medium px-2 py-0.5 rounded-full bg-[#FFF7ED] text-[#C2410C] dark:bg-[#C2410C]/10 dark:text-[#FFF7ED]">
                Selling
              </span>
              <span className="text-sm font-medium">Selling wallet</span>
            </div>
            <div className="flex items-center gap-2 text-sm text-muted-foreground">
              <Button variant="ghost" size="icon" className="h-8 w-8">
                <Copy className="h-4 w-4" />
              </Button>
              {sellingWallet?.address ? (
                <a
                  href={getExplorerUrl(sellingWallet.address, state.network)}
                  target="_blank"
                  rel="noopener noreferrer"
                  className="font-mono text-sm break-all hover:underline text-primary"
                >
                  {shortenAddress(sellingWallet.address, 6)}
                </a>
              ) : (
                'No wallet available'
              )}
            </div>
          </div>
          <p className="text-sm text-muted-foreground">
            All payments for using this AI agent will be credited to this wallet
          </p>
        </div>

        <div className="space-y-2">
          <label className="text-sm font-medium">Price, ADA</label>
          <Input type="number" placeholder="0.00" />
          <p className="text-sm text-muted-foreground">
            This is an input description.
          </p>
        </div>

        <div className="space-y-2">
          <label className="text-sm font-medium">Tags</label>
          <div className="flex flex-wrap gap-2">
            {tags.map((tag) => (
              <div
                key={tag}
                className="flex items-center gap-1 bg-secondary px-2 py-1 rounded-full"
              >
                <span className="text-sm">{tag}</span>
                <button onClick={() => handleRemoveTag(tag)}>
                  <X className="h-3 w-3" />
                </button>
              </div>
            ))}
            <div className="flex gap-2">
              <Input
                value={newTag}
                onChange={(e) => setNewTag(e.target.value)}
                onKeyPress={(e) => e.key === 'Enter' && handleAddTag()}
                placeholder="Add tag..."
                className="w-24"
              />
            </div>
          </div>
        </div>

        <div className="space-y-2">
          <label className="text-sm font-medium">Status</label>
          <Select defaultValue="active">
            <SelectTrigger>
              <SelectValue />
            </SelectTrigger>
            <SelectContent>
              <SelectItem value="active">Active</SelectItem>
              <SelectItem value="inactive">Inactive</SelectItem>
            </SelectContent>
          </Select>
          <p className="text-sm text-muted-foreground">
            This is a select description.
          </p>
        </div>

        <div className="flex items-center justify-center gap-4 pt-4">

          <Link href={'/'} replace>
            Skip for now
          </Link>

          <Button className="text-sm" onClick={onNext}>
            Add
          </Button>
        </div>
      </div>
    </div>
  );
}
*/
function SuccessScreen({
  onComplete,
  networkType,
}: {
  onComplete: () => void;
  networkType: string;
}) {
  const networkDisplay =
    networkType?.toUpperCase() === 'MAINNET' ? 'Mainnet' : 'Preprod';

  return (
    <div className="text-center space-y-4 max-w-[600px]">
      <div className="flex justify-center mb-6">
        <span role="img" aria-label="celebration" className="text-4xl">
          🎉
        </span>
      </div>
      <h1 className="text-4xl font-bold">
<<<<<<< HEAD
        Your {networkType.toLowerCase() == 'mainnet' ? 'Mainnet' : 'Preprod'}{' '}
        environment
=======
        Your {networkDisplay} environment
>>>>>>> 95d1a838
        <br />
        is all set!
      </h1>

      <p className="text-sm text-muted-foreground mt-4 mb-8">
        You've successfully configured your payment environment, created secure
        wallets, and set up your first AI agent. You can now start managing your
        Agentic AI services and receiving payments through the dashboard.
      </p>

      <div className="flex items-center justify-center">
        <Button className="text-sm" onClick={onComplete}>
          Complete
        </Button>
      </div>
    </div>
  );
}

export function SetupWelcome({ networkType }: { networkType: string }) {
  const [currentStep, setCurrentStep] = useState(0);
  const [wallets, setWallets] = useState<{
    buying: { address: string; mnemonic: string } | null;
    selling: { address: string; mnemonic: string } | null;
  }>({
    buying: null,
    selling: null,
  });

  const handleComplete = () => {
    router.push('/');
  };

  const handleIgnoreSetup = () => {
    handleComplete();
    localStorage.setItem('userIgnoredSetup', 'true');
  };

  const handleCancel = () => {
    // Clear states
    setWallets({
      buying: null,
      selling: null,
    });
    // Return to welcome screen
    setCurrentStep(0);
  };

  const steps = [
    <WelcomeScreen
      key="welcome"
      onStart={() => setCurrentStep(1)}
      networkType={networkType}
      ignoreSetup={handleIgnoreSetup}
    />,
    <SeedPhrasesScreen
      key="seed"
      onNext={(buying, selling) => {
        setWallets({ buying, selling });
        setCurrentStep(2);
      }}
      ignoreSetup={handleCancel}
    />,
    <PaymentSourceSetupScreen
      key="payment-source"
      onNext={() => setCurrentStep(3)}
      buyingWallet={wallets.buying}
      sellingWallet={wallets.selling}
      ignoreSetup={handleCancel}
    />,
    /*<AddAiAgentScreen
      key="ai"
      onNext={() => setCurrentStep(4)}
      sellingWallet={wallets.selling}
    />,*/
    <SuccessScreen
      key="success"
      onComplete={handleComplete}
      networkType={networkType}
    />,
  ];

  return (
    <div className="min-h-screen flex flex-col w-full">
      <Header />
      <main className="flex-1 container w-full max-w-[1200px] mx-auto py-32 px-4">
        <div className="flex items-center justify-center min-h-[calc(100vh-200px)]">
          {steps[currentStep]}
        </div>
      </main>
      <Footer />
    </div>
  );
}<|MERGE_RESOLUTION|>--- conflicted
+++ resolved
@@ -779,12 +779,7 @@
         </span>
       </div>
       <h1 className="text-4xl font-bold">
-<<<<<<< HEAD
-        Your {networkType.toLowerCase() == 'mainnet' ? 'Mainnet' : 'Preprod'}{' '}
-        environment
-=======
         Your {networkDisplay} environment
->>>>>>> 95d1a838
         <br />
         is all set!
       </h1>
