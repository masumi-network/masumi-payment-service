/* eslint-disable @typescript-eslint/no-explicit-any */
/* eslint-disable react/no-unescaped-entities */

import { Button } from '@/components/ui/button';
import { Header } from '@/components/Header';
import { Footer } from '@/components/Footer';
import { useState, useEffect } from 'react';
import { Checkbox } from '@/components/ui/checkbox';
import { toast } from 'react-toastify';
import { Download, Copy, X } from 'lucide-react';
import { Input } from '@/components/ui/input';
import { Textarea } from '@/components/ui/textarea';
import {
  Select,
  SelectContent,
  SelectItem,
  SelectTrigger,
  SelectValue,
} from '@/components/ui/select';
import router from 'next/router';
import { Spinner } from '@/components/ui/spinner';
import Link from 'next/link';
import { useAppContext } from '@/lib/contexts/AppContext';
import { postWallet, postPaymentSourceExtended } from '@/lib/api/generated';
import { handleApiCall, shortenAddress } from '@/lib/utils';
import {
  DEFAULT_ADMIN_WALLETS,
  DEFAULT_FEE_CONFIG,
} from '@/lib/constants/defaultWallets';
import { useForm } from 'react-hook-form';
import { z } from 'zod';
import { zodResolver } from '@hookform/resolvers/zod';

function WelcomeScreen({
  onStart,
  networkType,
}: {
  onStart: () => void;
  networkType: string;
}) {
  const networkDisplay =
    networkType?.toUpperCase() === 'MAINNET' ? 'Mainnet' : 'Preprod';

  return (
    <div className="text-center space-y-4 max-w-[600px]">
      <h1 className="text-4xl font-bold">Welcome!</h1>
      <h2 className="text-3xl font-bold">
        Let&apos;s set up your
        <br />
        {networkDisplay} environment
      </h2>

      <p className="text-sm text-muted-foreground mt-4 mb-8 text-center max-w-md">
        We'll help you set up your payment environment by creating secure
        wallets, configuring payment sources, and setting up your first AI
        agent.
      </p>

      <div className="flex items-center justify-center gap-4 mt-8">
        <Button variant="secondary" className="text-sm">
          <Link href={'/'} replace>
            Skip for now
          </Link>
        </Button>
        <Button className="text-sm" onClick={onStart}>
          Start setup
        </Button>
      </div>
    </div>
  );
}

function SeedPhrasesScreen({
  onNext,
}: {
  onNext: (
    buyingWallet: { address: string; mnemonic: string },
    sellingWallet: { address: string; mnemonic: string },
  ) => void;
}) {
  const { apiClient, state } = useAppContext();
  const [isConfirmed, setIsConfirmed] = useState(false);
  const [isGenerating, setIsGenerating] = useState(true);
  const [buyingWallet, setBuyingWallet] = useState<{
    address: string;
    mnemonic: string;
  } | null>(null);
  const [sellingWallet, setSellingWallet] = useState<{
    address: string;
    mnemonic: string;
  } | null>(null);
  const [error, setError] = useState<string>('');

  const handleCopy = (text: string) => {
    navigator.clipboard.writeText(text);
    toast.success('Copied to clipboard');
  };

  useEffect(() => {
    const generateWallets = async () => {
      setIsGenerating(true);
      setError('');

      const buyingResponse: any = await handleApiCall(
        () =>
          postWallet({
            client: apiClient,
            body: {
              network: state.network,
            },
          }),
        {
          onError: (error: any) => {
            setError(error.message || 'Failed to generate buying wallet');
            toast.error('Failed to generate buying wallet');
          },
          onFinally: () => {
            setIsGenerating(false);
          },
          errorMessage: 'Failed to generate buying wallet',
        },
      );

      if (!buyingResponse) return;

      if (
        !buyingResponse?.data?.data?.walletMnemonic ||
        !buyingResponse?.data?.data?.walletAddress
      ) {
        setError('Failed to generate buying wallet');
        toast.error('Failed to generate buying wallet');
        return;
      }

      setBuyingWallet({
        address: buyingResponse.data.data.walletAddress,
        mnemonic: buyingResponse.data.data.walletMnemonic,
      });

      const sellingResponse: any = await handleApiCall(
        () =>
          postWallet({
            client: apiClient,
            body: {
              network: state.network,
            },
          }),
        {
          onError: (error: any) => {
            setError(error.message || 'Failed to generate selling wallet');
            toast.error('Failed to generate selling wallet');
          },
          onFinally: () => {
            setIsGenerating(false);
          },
          errorMessage: 'Failed to generate selling wallet',
        },
      );

      if (!sellingResponse) return;

      if (
        !sellingResponse?.data?.data?.walletMnemonic ||
        !sellingResponse?.data?.data?.walletAddress
      ) {
        setError('Failed to generate selling wallet');
        toast.error('Failed to generate selling wallet');
        return;
      }

      setSellingWallet({
        address: sellingResponse.data.data.walletAddress,
        mnemonic: sellingResponse.data.data.walletMnemonic,
      });
    };

    generateWallets();
  }, [apiClient, state.network]);

  return (
    <div className="space-y-6 max-w-[600px] w-full">
      <div className="text-center space-y-4">
        <h1 className="text-4xl font-bold">Save seed phrases</h1>
        <p className="text-sm text-muted-foreground">
          Please save these seed phrases securely. You will need them to access
          your wallets. These cannot be recovered if lost.
        </p>
      </div>

      {error && (
        <div className="text-sm text-destructive text-center">{error}</div>
      )}

      <div className="space-y-6 w-full">
        <div className="rounded-lg border border-border p-4 space-y-4">
          <div className="flex items-center gap-2">
            <span className="text-xs font-medium px-2 py-0.5 rounded-full bg-black text-white dark:bg-white/10 dark:text-white">
              Buying
            </span>
            <h3 className="text-sm font-medium">Buying wallet</h3>
          </div>
          {isGenerating ? (
            <div className="flex items-center gap-2 text-sm text-muted-foreground">
              <Spinner size={16} />
              Generating...
            </div>
          ) : (
            buyingWallet && (
              <div className="space-y-4">
                <div className="flex items-center gap-2 text-sm text-muted-foreground">
                  <Button
                    variant="ghost"
                    size="icon"
                    className="h-8 w-8"
                    onClick={() => handleCopy(buyingWallet.address)}
                  >
                    <Copy className="h-4 w-4" />
                  </Button>
                  {shortenAddress(buyingWallet.address)}
                </div>
                <div className="border-t border-border my-4" />
                <div>
                  <div className="text-sm font-medium mb-2">Seed phrase</div>
                  <div className="flex flex-col gap-4">
                    <div className="flex items-center gap-2">
                      <Button
                        variant="ghost"
                        size="icon"
                        className="h-8 w-8"
                        onClick={() => handleCopy(buyingWallet.mnemonic)}
                      >
                        <Copy className="h-4 w-4" />
                      </Button>
                      <div className="flex-1 font-mono text-sm text-muted-foreground">
                        {buyingWallet.mnemonic}
                      </div>
                    </div>
                    <div className="flex gap-2">
                      <Button
                        className="text-sm flex items-center gap-2 bg-black text-white hover:bg-black/90"
                        onClick={() => {
                          const blob = new Blob([buyingWallet.mnemonic], {
                            type: 'text/plain',
                          });
                          const url = window.URL.createObjectURL(blob);
                          const a = document.createElement('a');
                          a.href = url;
                          a.download = 'buying-wallet-seed.txt';
                          a.click();
                          window.URL.revokeObjectURL(url);
                        }}
                      >
                        <Download className="h-4 w-4" />
                        Download
                      </Button>
                    </div>
                  </div>
                </div>
              </div>
            )
          )}
        </div>

        <div className="rounded-lg border border-border p-4 space-y-4">
          <div className="flex items-center gap-2">
            <span className="text-xs font-medium px-2 py-0.5 rounded-full bg-[#FFF7ED] text-[#C2410C] dark:bg-[#C2410C]/10 dark:text-[#FFF7ED]">
              Selling
            </span>
            <h3 className="text-sm font-medium">Selling wallet</h3>
          </div>
          {isGenerating ? (
            <div className="flex items-center gap-2 text-sm text-muted-foreground">
              <Spinner size={16} />
              Generating...
            </div>
          ) : (
            sellingWallet && (
              <div className="space-y-4">
                <div className="flex items-center gap-2 text-sm text-muted-foreground">
                  <Button
                    variant="ghost"
                    size="icon"
                    className="h-8 w-8"
                    onClick={() => handleCopy(sellingWallet.address)}
                  >
                    <Copy className="h-4 w-4" />
                  </Button>
                  {shortenAddress(sellingWallet.address)}
                </div>
                <div className="border-t border-border my-4" />
                <div>
                  <div className="text-sm font-medium mb-2">Seed phrase</div>
                  <div className="flex flex-col gap-4">
                    <div className="flex items-center gap-2">
                      <Button
                        variant="ghost"
                        size="icon"
                        className="h-8 w-8"
                        onClick={() => handleCopy(sellingWallet.mnemonic)}
                      >
                        <Copy className="h-4 w-4" />
                      </Button>
                      <div className="flex-1 font-mono text-sm text-muted-foreground">
                        {sellingWallet.mnemonic}
                      </div>
                    </div>
                    <div className="flex gap-2">
                      <Button
                        className="text-sm flex items-center gap-2 bg-black text-white hover:bg-black/90"
                        onClick={() => {
                          const blob = new Blob([sellingWallet.mnemonic], {
                            type: 'text/plain',
                          });
                          const url = window.URL.createObjectURL(blob);
                          const a = document.createElement('a');
                          a.href = url;
                          a.download = 'selling-wallet-seed.txt';
                          a.click();
                          window.URL.revokeObjectURL(url);
                        }}
                      >
                        <Download className="h-4 w-4" />
                        Download
                      </Button>
                    </div>
                  </div>
                </div>
              </div>
            )
          )}
        </div>

        <div className="flex items-center gap-2">
          <Checkbox
            id="confirm"
            checked={isConfirmed}
            onCheckedChange={(checked) => setIsConfirmed(checked as boolean)}
            disabled={isGenerating}
          />
          <label htmlFor="confirm" className="text-sm text-muted-foreground">
            I saved both seed phrases in a secure place
          </label>
        </div>

        <div className="flex items-center justify-center gap-4 pt-4">
          <Button variant="secondary" className="text-sm">
            <Link href={'/settings'} replace>
              Skip for now
            </Link>
          </Button>
          <Button
            className="text-sm"
            disabled={
              isGenerating || !isConfirmed || !buyingWallet || !sellingWallet
            }
            onClick={() => {
              if (buyingWallet && sellingWallet) {
                onNext(buyingWallet, sellingWallet);
              }
            }}
          >
            {isGenerating ? 'Generating...' : 'Next'}
          </Button>
        </div>
      </div>
    </div>
  );
}

const paymentSourceSchema = z.object({
  blockfrostApiKey: z.string().min(1, 'Blockfrost API key is required'),
  feeReceiverWallet: z.object({
    walletAddress: z.string().min(1, 'Fee receiver wallet is required'),
  }),
  feePermille: z.number().min(0).max(1000),
});

type PaymentSourceFormValues = z.infer<typeof paymentSourceSchema>;

function PaymentSourceSetupScreen({
  onNext,
  buyingWallet,
  sellingWallet,
}: {
  onNext: () => void;
  buyingWallet: { address: string; mnemonic: string } | null;
  sellingWallet: { address: string; mnemonic: string } | null;
}) {
  const { apiClient, state } = useAppContext();
  const [isLoading, setIsLoading] = useState(false);
  const [error, setError] = useState<string>('');

  const networkType = state.network === 'Mainnet' ? 'Mainnet' : 'Preprod';
  const adminWallets = DEFAULT_ADMIN_WALLETS[networkType];

  const {
    register,
    handleSubmit,
    formState: { errors },
  } = useForm<PaymentSourceFormValues>({
    resolver: zodResolver(paymentSourceSchema),
    defaultValues: {
      blockfrostApiKey: '',
      feeReceiverWallet: {
        walletAddress: DEFAULT_FEE_CONFIG[networkType].feeWalletAddress,
      },
      feePermille: DEFAULT_FEE_CONFIG[networkType].feePermille,
    },
  });

  const handleCopy = (text: string) => {
    navigator.clipboard.writeText(text);
    toast.success('Copied to clipboard');
  };

  const onSubmit = async (data: PaymentSourceFormValues) => {
    if (!buyingWallet || !sellingWallet) {
      setError('Buying and selling wallets are required');
      return;
    }

<<<<<<< HEAD
    await handleApiCall(
      () =>
        postPaymentSourceExtended({
          client: apiClient,
          body: {
            network: state.network,
            paymentType: 'Web3CardanoV1',
            PaymentSourceConfig: {
              rpcProviderApiKey: data.blockfrostApiKey,
              rpcProvider: 'Blockfrost',
=======
    try {
      setIsLoading(true);
      setError('');

      const response = await postPaymentSourceExtended({
        client: apiClient,
        body: {
          network: state.network,
          PaymentSourceConfig: {
            rpcProviderApiKey: data.blockfrostApiKey,
            rpcProvider: 'Blockfrost',
          },
          feeRatePermille: data.feePermille,
          AdminWallets: adminWallets.map((w) => ({
            walletAddress: w.walletAddress,
          })) as [
            { walletAddress: string },
            { walletAddress: string },
            { walletAddress: string },
          ],
          FeeReceiverNetworkWallet: data.feeReceiverWallet,
          PurchasingWallets: [
            {
              walletMnemonic: buyingWallet.mnemonic,
              collectionAddress: null,
              note: 'Setup Buying Wallet',
            },
          ],
          SellingWallets: [
            {
              walletMnemonic: sellingWallet.mnemonic,
              collectionAddress: null,
              note: 'Setup Selling Wallet',
>>>>>>> 6115a4f7
            },
            feeRatePermille: data.feePermille,
            AdminWallets: adminWallets.map((w) => ({
              walletAddress: w.walletAddress,
            })) as [
              { walletAddress: string },
              { walletAddress: string },
              { walletAddress: string },
            ],
            FeeReceiverNetworkWallet: data.feeReceiverWallet,
            PurchasingWallets: [
              {
                walletMnemonic: buyingWallet.mnemonic,
                collectionAddress: null,
                note: 'Setup Buying Wallet',
              },
            ],
            SellingWallets: [
              {
                walletMnemonic: sellingWallet.mnemonic,
                collectionAddress: null,
                note: 'Setup Selling Wallet',
              },
            ],
          },
        }),
      {
        onSuccess: () => {
          toast.success('Payment source created successfully');
          onNext();
        },
        onError: (error: any) => {
          setError(error.message || 'Failed to create payment source');
          toast.error(error.message || 'Failed to create payment source');
        },
        onFinally: () => {
          setIsLoading(false);
        },
        errorMessage: 'Failed to create payment source',
      },
    );
  };

  return (
    <div className="space-y-6 max-w-[600px] w-full">
      <div className="text-center space-y-4">
        <h1 className="text-4xl font-bold">Setup Payment Source</h1>
        <p className="text-sm text-muted-foreground">
          Configure your payment source with the generated wallets.
        </p>
      </div>

      {error && (
        <div className="text-sm text-destructive text-center">{error}</div>
      )}

      <div className="space-y-6">
        {/* Admin Wallets Section */}
        <div className="space-y-4">
          <h3 className="text-lg font-semibold">Admin Wallets</h3>
          <div className="space-y-4">
            {adminWallets.map((wallet, index) => (
              <div
                key={index}
                className="rounded-lg border border-border p-4 space-y-4"
              >
                <div className="flex items-center gap-2">
                  <span className="text-xs font-medium px-2 py-0.5 rounded-full bg-black text-white dark:bg-white/10 dark:text-white">
                    Admin Wallet {index + 1}
                  </span>
                </div>
                <div className="flex items-center gap-2 text-sm text-muted-foreground">
                  <Button
                    variant="ghost"
                    size="icon"
                    className="h-8 w-8"
                    onClick={() => handleCopy(wallet.walletAddress)}
                  >
                    <Copy className="h-4 w-4" />
                  </Button>
                  {shortenAddress(wallet.walletAddress)}
                </div>
              </div>
            ))}
          </div>
        </div>

        {/* Configuration Section */}
        <div className="space-y-4">
          <h3 className="text-lg font-semibold">Configuration</h3>
          <form onSubmit={handleSubmit(onSubmit)} className="grid gap-4">
            <div className="space-y-2">
              <label className="text-sm font-medium">
                Blockfrost API Key <span className="text-destructive">*</span>
              </label>
              <input
                type="text"
                className="w-full p-2 rounded-md bg-background border"
                {...register('blockfrostApiKey')}
                placeholder="Enter your Blockfrost API key"
              />
              {errors.blockfrostApiKey && (
                <p className="text-xs text-destructive mt-1">
                  {errors.blockfrostApiKey.message}
                </p>
              )}
            </div>

            <div className="space-y-2">
              <label className="text-sm font-medium">
                Fee Receiver Wallet Address{' '}
                <span className="text-destructive">*</span>
              </label>
              <input
                type="text"
                className="w-full p-2 rounded-md bg-background border"
                {...register('feeReceiverWallet.walletAddress')}
                placeholder="Enter fee receiver wallet address"
              />
              {errors.feeReceiverWallet?.walletAddress && (
                <p className="text-xs text-destructive mt-1">
                  {errors.feeReceiverWallet.walletAddress.message}
                </p>
              )}
            </div>

            <div className="space-y-2">
              <label className="text-sm font-medium">
                Fee Permille <span className="text-destructive">*</span>
              </label>
              <input
                type="number"
                className="w-full p-2 rounded-md bg-background border"
                {...register('feePermille', { valueAsNumber: true })}
                min="0"
                max="1000"
              />
              {errors.feePermille && (
                <p className="text-xs text-destructive mt-1">
                  {errors.feePermille.message}
                </p>
              )}
            </div>

            <div className="flex items-center justify-center gap-4 pt-4">
              <Button variant="secondary" className="text-sm" type="button">
                <Link href={'/settings'} replace>
                  Skip for now
                </Link>
              </Button>
              <Button className="text-sm" disabled={isLoading} type="submit">
                {isLoading ? 'Creating...' : 'Create Payment Source'}
              </Button>
            </div>
          </form>
        </div>
      </div>
    </div>
  );
}

function AddAiAgentScreen({ onNext }: { onNext: () => void }) {
  const [tags, setTags] = useState<string[]>([]);
  const [newTag, setNewTag] = useState('');
  const [sellingWallet] = useState(
    '126f48bb1824c271b64c8716bc2478b1624c781266b4cb716b24c7216b',
  );

  const handleAddTag = () => {
    if (newTag && !tags.includes(newTag)) {
      setTags([...tags, newTag]);
      setNewTag('');
    }
  };

  const handleRemoveTag = (tagToRemove: string) => {
    setTags(tags.filter((tag) => tag !== tagToRemove));
  };

  return (
    <div className="space-y-6 max-w-[600px] w-full">
      <div className="text-center space-y-4">
        <h1 className="text-4xl font-bold">Add AI agent</h1>
        <p className="text-sm text-muted-foreground">
          Create your first AI agent by providing its details below. This agent
          will be available for users to interact with and generate revenue
          through your payment system.
        </p>
        <button className="text-sm text-primary hover:underline">
          Learn more
        </button>
      </div>

      <div className="space-y-6">
        <div className="space-y-2">
          <label className="text-sm font-medium">API URL</label>
          <Input placeholder="Enter API URL" />
          <p className="text-sm text-muted-foreground">
            This is an input description.
          </p>
        </div>

        <div className="space-y-2">
          <label className="text-sm font-medium">Name</label>
          <Input placeholder="Enter name" />
        </div>

        <div className="space-y-2">
          <label className="text-sm font-medium">Description</label>
          <Textarea placeholder="Enter description" className="min-h-[100px]" />
        </div>

        <div className="space-y-2">
          <label className="text-sm font-medium">Linked wallet</label>
          <div className="rounded-lg border border-border p-4">
            <div className="flex items-center gap-2 mb-2">
              <span className="text-xs font-medium px-2 py-0.5 rounded-full bg-[#FFF7ED] text-[#C2410C] dark:bg-[#C2410C]/10 dark:text-[#FFF7ED]">
                Selling
              </span>
              <span className="text-sm font-medium">Selling wallet</span>
            </div>
            <div className="flex items-center gap-2 text-sm text-muted-foreground">
              <Button variant="ghost" size="icon" className="h-8 w-8">
                <Copy className="h-4 w-4" />
              </Button>
              {sellingWallet}
            </div>
          </div>
          <p className="text-sm text-muted-foreground">
            All payments for using this AI agent will be credited to this wallet
          </p>
        </div>

        <div className="space-y-2">
          <label className="text-sm font-medium">Price, ADA</label>
          <Input type="number" placeholder="0.00" />
          <p className="text-sm text-muted-foreground">
            This is an input description.
          </p>
        </div>

        <div className="space-y-2">
          <label className="text-sm font-medium">Tags</label>
          <div className="flex flex-wrap gap-2">
            {tags.map((tag) => (
              <div
                key={tag}
                className="flex items-center gap-1 bg-secondary px-2 py-1 rounded-full"
              >
                <span className="text-sm">{tag}</span>
                <button onClick={() => handleRemoveTag(tag)}>
                  <X className="h-3 w-3" />
                </button>
              </div>
            ))}
            <div className="flex gap-2">
              <Input
                value={newTag}
                onChange={(e) => setNewTag(e.target.value)}
                onKeyPress={(e) => e.key === 'Enter' && handleAddTag()}
                placeholder="Add tag..."
                className="w-24"
              />
            </div>
          </div>
        </div>

        <div className="space-y-2">
          <label className="text-sm font-medium">Status</label>
          <Select defaultValue="active">
            <SelectTrigger>
              <SelectValue />
            </SelectTrigger>
            <SelectContent>
              <SelectItem value="active">Active</SelectItem>
              <SelectItem value="inactive">Inactive</SelectItem>
            </SelectContent>
          </Select>
          <p className="text-sm text-muted-foreground">
            This is a select description.
          </p>
        </div>

        <div className="flex items-center justify-center gap-4 pt-4">
          <Button variant="secondary" className="text-sm">
            <Link href={'/'} replace>
              Skip for now
            </Link>
          </Button>
          <Button className="text-sm" onClick={onNext}>
            Add
          </Button>
        </div>
      </div>
    </div>
  );
}

function SuccessScreen({
  onComplete,
  networkType,
}: {
  onComplete: () => void;
  networkType: string;
}) {
  return (
    <div className="text-center space-y-4 max-w-[600px]">
      <div className="flex justify-center mb-6">
        <span role="img" aria-label="celebration" className="text-4xl">
          🎉
        </span>
      </div>
      <h1 className="text-4xl font-bold">
        Your {networkType === 'mainnet' ? 'Mainnet' : 'Preprod'} environment
        <br />
        is all set!
      </h1>

      <p className="text-sm text-muted-foreground mt-4 mb-8">
        You've successfully configured your payment environment, created secure
        wallets, and set up your first AI agent. You can now start managing your
        Agentic AI services and receiving payments through the dashboard.
      </p>

      <div className="flex items-center justify-center">
        <Button className="text-sm" onClick={onComplete}>
          Complete
        </Button>
      </div>
    </div>
  );
}

export function SetupWelcome({ networkType }: { networkType: string }) {
  const [currentStep, setCurrentStep] = useState(0);
  const [wallets, setWallets] = useState<{
    buying: { address: string; mnemonic: string } | null;
    selling: { address: string; mnemonic: string } | null;
  }>({
    buying: null,
    selling: null,
  });

  const handleComplete = () => {
    router.push('/');
  };

  const steps = [
    <WelcomeScreen
      key="welcome"
      onStart={() => setCurrentStep(1)}
      networkType={networkType}
    />,
    <SeedPhrasesScreen
      key="seed"
      onNext={(buying, selling) => {
        setWallets({ buying, selling });
        setCurrentStep(2);
      }}
    />,
    <PaymentSourceSetupScreen
      key="payment-source"
      onNext={() => setCurrentStep(3)}
      buyingWallet={wallets.buying}
      sellingWallet={wallets.selling}
    />,
    <AddAiAgentScreen key="ai" onNext={() => setCurrentStep(4)} />,
    <SuccessScreen
      key="success"
      onComplete={handleComplete}
      networkType={networkType}
    />,
  ];

  return (
    <div className="min-h-screen flex flex-col w-full">
      <Header />
      <main className="flex-1 container w-full max-w-[1200px] mx-auto py-32 px-4">
        <div className="flex items-center justify-center min-h-[calc(100vh-200px)]">
          {steps[currentStep]}
        </div>
      </main>
      <Footer />
    </div>
  );
}<|MERGE_RESOLUTION|>--- conflicted
+++ resolved
@@ -419,18 +419,6 @@
       return;
     }
 
-<<<<<<< HEAD
-    await handleApiCall(
-      () =>
-        postPaymentSourceExtended({
-          client: apiClient,
-          body: {
-            network: state.network,
-            paymentType: 'Web3CardanoV1',
-            PaymentSourceConfig: {
-              rpcProviderApiKey: data.blockfrostApiKey,
-              rpcProvider: 'Blockfrost',
-=======
     try {
       setIsLoading(true);
       setError('');
@@ -464,7 +452,6 @@
               walletMnemonic: sellingWallet.mnemonic,
               collectionAddress: null,
               note: 'Setup Selling Wallet',
->>>>>>> 6115a4f7
             },
             feeRatePermille: data.feePermille,
             AdminWallets: adminWallets.map((w) => ({
