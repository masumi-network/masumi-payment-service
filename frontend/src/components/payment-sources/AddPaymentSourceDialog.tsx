/* eslint-disable @typescript-eslint/no-explicit-any */
import {
  Dialog,
  DialogContent,
  DialogHeader,
  DialogTitle,
} from '@/components/ui/dialog';
import { Button } from '@/components/ui/button';
import { useEffect, useState } from 'react';
import { useAppContext } from '@/lib/contexts/AppContext';
import { postPaymentSourceExtended, postWallet } from '@/lib/api/generated';
import { toast } from 'react-toastify';
import { X, Copy, Check } from 'lucide-react';
import { shortenAddress, copyToClipboard, handleApiCall } from '@/lib/utils';
import {
  DEFAULT_ADMIN_WALLETS,
  DEFAULT_FEE_CONFIG,
} from '@/lib/constants/defaultWallets';
import { useForm, useFieldArray } from 'react-hook-form';
import { z } from 'zod';
import { zodResolver } from '@hookform/resolvers/zod';
import { Spinner } from '../ui/spinner';
import {
  Tooltip,
  TooltipContent,
  TooltipProvider,
  TooltipTrigger,
} from '@/components/ui/tooltip';
import { TOOLTIP_TEXTS } from '@/lib/constants/tooltips';
import { HelpCircle } from 'lucide-react';

interface AddPaymentSourceDialogProps {
  open: boolean;
  onClose: () => void;
  onSuccess: () => void;
}

const walletSchema = z.object({
  walletMnemonic: z.string().min(1, 'Mnemonic is required'),
  note: z.string().optional(),
  collectionAddress: z.string().optional(),
});

const adminWalletSchema = z.object({
  walletAddress: z.string().min(1, 'Admin wallet address is required'),
});

const formSchema = z
  .object({
    network: z.enum(['Mainnet', 'Preprod']),
    paymentType: z.literal('Web3CardanoV1'),
    blockfrostApiKey: z.string().min(1, 'Blockfrost API key is required'),
    feeReceiverWallet: z.object({
      walletAddress: z.string().min(1, 'Fee receiver wallet is required'),
    }),
    feePermille: z.number().min(0).max(1000),
    purchasingWallets: z.array(walletSchema).min(1),
    sellingWallets: z.array(walletSchema).min(1),
    useCustomAdminWallets: z.boolean(),
    customAdminWallets: z.tuple([
      adminWalletSchema,
      adminWalletSchema,
      adminWalletSchema,
    ]),
  })
  .superRefine((data, ctx) => {
    if (data.useCustomAdminWallets) {
      data.customAdminWallets.forEach((wallet, i) => {
        if (!wallet.walletAddress || wallet.walletAddress.length === 0) {
          ctx.addIssue({
            code: z.ZodIssueCode.custom,
            message: 'Admin wallet address is required',
            path: ['customAdminWallets', i, 'walletAddress'],
          });
        }
      });
    }
  });

type FormSchema = z.infer<typeof formSchema>;

export function AddPaymentSourceDialog({
  open,
  onClose,
  onSuccess,
}: AddPaymentSourceDialogProps) {
  const { apiClient, state } = useAppContext();
  const [error, setError] = useState<string>('');
  const [isLoading, setIsLoading] = useState(false);
  const [copiedAddresses, setCopiedAddresses] = useState<{
    [key: string]: boolean;
  }>({});
  const [generatingPurchasing, setGeneratingPurchasing] = useState<{
    [key: number]: boolean;
  }>({});
  const [generatingSelling, setGeneratingSelling] = useState<{
    [key: number]: boolean;
  }>({});
  const [walletGenError, setWalletGenError] = useState<string>('');

  const {
    register,
    handleSubmit,
    control,
    watch,
    reset,
    formState: { errors },
    setValue,
  } = useForm<FormSchema>({
    resolver: zodResolver(formSchema),
    defaultValues: {
      network: state.network,
      paymentType: 'Web3CardanoV1',
      blockfrostApiKey: '',
      feeReceiverWallet: {
        walletAddress: DEFAULT_FEE_CONFIG[state.network].feeWalletAddress,
      },
      feePermille: DEFAULT_FEE_CONFIG[state.network].feePermille,
      purchasingWallets: [
        { walletMnemonic: '', note: '', collectionAddress: '' },
      ],
      sellingWallets: [{ walletMnemonic: '', note: '', collectionAddress: '' }],
      useCustomAdminWallets: false,
      customAdminWallets: [
        {
          walletAddress: DEFAULT_ADMIN_WALLETS[state.network][0].walletAddress,
        },
        {
          walletAddress: DEFAULT_ADMIN_WALLETS[state.network][1].walletAddress,
        },
        {
          walletAddress: DEFAULT_ADMIN_WALLETS[state.network][2].walletAddress,
        },
      ],
    },
  });

  // Field arrays for dynamic wallet lists
  const {
    fields: purchasingWalletFields,
    append: appendPurchasingWallet,
    remove: removePurchasingWallet,
  } = useFieldArray({
    control,
    name: 'purchasingWallets',
  });
  const {
    fields: sellingWalletFields,
    append: appendSellingWallet,
    remove: removeSellingWallet,
  } = useFieldArray({
    control,
    name: 'sellingWallets',
  });

  useEffect(() => {
    if (open) {
      reset({
        network: state.network,
        paymentType: 'Web3CardanoV1',
        blockfrostApiKey: '',
        feeReceiverWallet: {
          walletAddress: DEFAULT_FEE_CONFIG[state.network].feeWalletAddress,
        },
        feePermille: DEFAULT_FEE_CONFIG[state.network].feePermille,
        purchasingWallets: [
          { walletMnemonic: '', note: '', collectionAddress: '' },
        ],
        sellingWallets: [
          { walletMnemonic: '', note: '', collectionAddress: '' },
        ],
        useCustomAdminWallets: false,
        customAdminWallets: [
          {
            walletAddress:
              DEFAULT_ADMIN_WALLETS[state.network][0].walletAddress,
          },
          {
            walletAddress:
              DEFAULT_ADMIN_WALLETS[state.network][1].walletAddress,
          },
          {
            walletAddress:
              DEFAULT_ADMIN_WALLETS[state.network][2].walletAddress,
          },
        ],
      });
      setError('');
    }
  }, [open, state.network, reset]);

  const handleCopy = async (address: string) => {
    await copyToClipboard(address);
    setCopiedAddresses({ ...copiedAddresses, [address]: true });
    setTimeout(() => {
      setCopiedAddresses((prev) => ({ ...prev, [address]: false }));
    }, 2000);
  };

  const onSubmit = async (data: FormSchema) => {
    setError('');
<<<<<<< HEAD
    const adminWallets = data.useCustomAdminWallets
      ? data.customAdminWallets
      : DEFAULT_ADMIN_WALLETS[data.network];
    await handleApiCall(
      () =>
        postPaymentSourceExtended({
          client: apiClient,
          body: {
            network: data.network,
            paymentType: data.paymentType,
            PaymentSourceConfig: {
              rpcProviderApiKey: data.blockfrostApiKey,
              rpcProvider: 'Blockfrost',
            },
            feeRatePermille: data.feePermille,
            AdminWallets: adminWallets,
            FeeReceiverNetworkWallet: data.feeReceiverWallet,
            PurchasingWallets: data.purchasingWallets.map((w) => ({
              walletMnemonic: w.walletMnemonic,
              collectionAddress: w.collectionAddress?.trim() || null,
              note: w.note || '',
            })),
            SellingWallets: data.sellingWallets.map((w) => ({
              walletMnemonic: w.walletMnemonic,
              collectionAddress: w.collectionAddress?.trim() || null,
              note: w.note || '',
            })),
=======
    setIsLoading(true);
    try {
      const adminWallets = data.useCustomAdminWallets
        ? data.customAdminWallets
        : DEFAULT_ADMIN_WALLETS[data.network];
      const response = await postPaymentSourceExtended({
        client: apiClient,
        body: {
          network: data.network,
          PaymentSourceConfig: {
            rpcProviderApiKey: data.blockfrostApiKey,
            rpcProvider: 'Blockfrost',
>>>>>>> 6115a4f7
          },
        }),
      {
        onSuccess: () => {
          toast.success('Payment source created successfully');
          onSuccess();
          onClose();
        },
        onError: (error: any) => {
          const errorMessage =
            error.message ||
            error.error?.message ||
            'Failed to create payment source';
          setError(errorMessage);
        },
        onFinally: () => {
          setIsLoading(false);
        },
        errorMessage: 'Failed to create payment source',
      },
    );
  };

  const useCustomAdminWallets = watch('useCustomAdminWallets');
  const network = watch('network');

  // Handler to generate mnemonic for a purchasing wallet
  const handleGeneratePurchasingMnemonic = async (index: number) => {
    setWalletGenError('');
    setGeneratingPurchasing((prev) => ({ ...prev, [index]: true }));
    await handleApiCall(
      () =>
        postWallet({
          client: apiClient,
          body: { network: watch('network') },
        }),
      {
        onSuccess: (response: any) => {
          if (response.data?.data?.walletMnemonic) {
            // Set the mnemonic in the form
            const fieldName =
              `purchasingWallets.${index}.walletMnemonic` as const;
            setValue(fieldName, response.data.data.walletMnemonic);
          } else {
            setWalletGenError('Failed to generate mnemonic phrase');
            toast.error('Failed to generate mnemonic phrase');
          }
        },
        onError: (error: any) => {
          setWalletGenError(error?.message || 'Failed to generate mnemonic');
          toast.error(error?.message || 'Failed to generate mnemonic');
        },
        onFinally: () => {
          setGeneratingPurchasing((prev) => ({ ...prev, [index]: false }));
        },
        errorMessage: 'Failed to generate mnemonic',
      },
    );
  };
  // Handler to generate mnemonic for a selling wallet
  const handleGenerateSellingMnemonic = async (index: number) => {
    setWalletGenError('');
    setGeneratingSelling((prev) => ({ ...prev, [index]: true }));
    await handleApiCall(
      () =>
        postWallet({
          client: apiClient,
          body: { network: watch('network') },
        }),
      {
        onSuccess: (response: any) => {
          if (response.data?.data?.walletMnemonic) {
            const fieldName = `sellingWallets.${index}.walletMnemonic` as const;
            setValue(fieldName, response.data.data.walletMnemonic);
          } else {
            setWalletGenError('Failed to generate mnemonic phrase');
            toast.error('Failed to generate mnemonic phrase');
          }
        },
        onError: (error: any) => {
          setWalletGenError(error?.message || 'Failed to generate mnemonic');
          toast.error(error?.message || 'Failed to generate mnemonic');
        },
        onFinally: () => {
          setGeneratingSelling((prev) => ({ ...prev, [index]: false }));
        },
        errorMessage: 'Failed to generate mnemonic',
      },
    );
  };

  type AdminWalletPath = `customAdminWallets.${0 | 1 | 2}.walletAddress`;

  return (
    <Dialog open={open} onOpenChange={onClose}>
      <DialogContent className="max-w-2xl max-h-[90vh] overflow-y-auto">
        <DialogHeader>
          <DialogTitle>Add Payment Source</DialogTitle>
        </DialogHeader>
        <form onSubmit={handleSubmit(onSubmit)} className="space-y-6 py-4">
          <div className="space-y-4">
            <h3 className="text-lg font-semibold">Basic Configuration</h3>
            <div className="grid grid-cols-2 gap-4">
              <div className="space-y-2">
                <div className="flex items-center gap-2">
                  <label className="text-sm font-medium">
                    Network <span className="text-red-500">*</span>
                  </label>
                  <TooltipProvider>
                    <Tooltip>
                      <TooltipTrigger asChild>
                        <HelpCircle className="h-3 w-3 text-muted-foreground cursor-help" />
                      </TooltipTrigger>
                      <TooltipContent>
                        <p>{TOOLTIP_TEXTS.NETWORK}</p>
                      </TooltipContent>
                    </Tooltip>
                  </TooltipProvider>
                </div>
                <select
                  className="w-full p-2 rounded-md bg-background border"
                  {...register('network')}
                >
                  <option value="Preprod">Preprod</option>
                  <option value="Mainnet">Mainnet</option>
                </select>
                {errors.network && (
                  <p className="text-xs text-destructive mt-1">
                    {errors.network.message}
                  </p>
                )}
              </div>
              <div className="space-y-2">
                <div className="flex items-center gap-2">
                  <label className="text-sm font-medium">
<<<<<<< HEAD
                    Blockfrost API Key <span className="text-red-500">*</span>
=======
                    Blockfrost API Key{' '}
                    <span className="text-destructive">*</span>
>>>>>>> 6115a4f7
                  </label>
                  <TooltipProvider>
                    <Tooltip>
                      <TooltipTrigger asChild>
                        <HelpCircle className="h-3 w-3 text-muted-foreground cursor-help" />
                      </TooltipTrigger>
                      <TooltipContent>
                        <p>{TOOLTIP_TEXTS.BLOCKFROST_API_KEY}</p>
                      </TooltipContent>
                    </Tooltip>
                  </TooltipProvider>
                </div>
                <input
                  type="text"
                  className="w-full p-2 rounded-md bg-background border"
                  {...register('blockfrostApiKey')}
                  placeholder="Enter your Blockfrost API key"
                />
                {errors.blockfrostApiKey && (
                  <p className="text-xs text-destructive mt-1">
                    {errors.blockfrostApiKey.message}
                  </p>
                )}
              </div>
              <div className="space-y-2">
                <div className="flex items-center gap-2">
                  <label className="text-sm font-medium">
                    Fee Permille <span className="text-red-500">*</span>
                  </label>
                  <TooltipProvider>
                    <Tooltip>
                      <TooltipTrigger asChild>
                        <HelpCircle className="h-3 w-3 text-muted-foreground cursor-help" />
                      </TooltipTrigger>
                      <TooltipContent>
                        <p>{TOOLTIP_TEXTS.FEE_PERMILLE}</p>
                      </TooltipContent>
                    </Tooltip>
                  </TooltipProvider>
                </div>
                <input
                  type="number"
                  className="w-full p-2 rounded-md bg-background border"
                  {...register('feePermille', { valueAsNumber: true })}
                  min="0"
                  max="1000"
                />
                {errors.feePermille && (
                  <p className="text-xs text-destructive mt-1">
                    {errors.feePermille.message}
                  </p>
                )}
              </div>
            </div>
          </div>

          <div className="space-y-4">
            <div className="flex items-center gap-2">
              <h3 className="text-lg font-semibold">Fee Receiver Wallet</h3>
              <TooltipProvider>
                <Tooltip>
                  <TooltipTrigger asChild>
                    <HelpCircle className="h-4 w-4 text-muted-foreground cursor-help" />
                  </TooltipTrigger>
                  <TooltipContent>
                    <p>{TOOLTIP_TEXTS.FEE_RECEIVER_WALLET}</p>
                  </TooltipContent>
                </Tooltip>
              </TooltipProvider>
            </div>
            <div className="space-y-2">
              <label className="text-sm font-medium">
                Wallet Address <span className="text-red-500">*</span>
              </label>
              <input
                type="text"
                className="w-full p-2 rounded-md bg-background border"
                {...register('feeReceiverWallet.walletAddress')}
                placeholder="Enter fee receiver wallet address"
              />
              {errors.feeReceiverWallet?.walletAddress && (
                <p className="text-xs text-destructive mt-1">
                  {errors.feeReceiverWallet.walletAddress.message}
                </p>
              )}
            </div>
          </div>

          <div className="space-y-4">
            <div className="flex justify-between items-center">
              <div className="flex items-center gap-2">
                <h3 className="text-lg font-semibold">Admin Wallets</h3>
                <TooltipProvider>
                  <Tooltip>
                    <TooltipTrigger asChild>
                      <HelpCircle className="h-4 w-4 text-muted-foreground cursor-help" />
                    </TooltipTrigger>
                    <TooltipContent>
                      <p>{TOOLTIP_TEXTS.ADMIN_WALLETS}</p>
                    </TooltipContent>
                  </Tooltip>
                </TooltipProvider>
              </div>
              <div className="flex items-center gap-2">
                <label className="text-sm">Use Custom Admin Wallets</label>
                <input type="checkbox" {...register('useCustomAdminWallets')} />
              </div>
            </div>
            {useCustomAdminWallets ? (
              <div className="space-y-4">
                {[0, 1, 2].map((i) => (
                  <div key={i} className="space-y-2">
                    <label className="text-sm font-medium">
                      Admin Wallet {i + 1}{' '}
                      <span className="text-destructive">*</span>
                    </label>
                    <input
                      type="text"
                      className="w-full p-2 rounded-md bg-background border"
                      {...register(
                        `customAdminWallets.${i}.walletAddress` as AdminWalletPath,
                      )}
                      placeholder="Enter admin wallet address"
                    />
                    {errors.customAdminWallets?.[i]?.walletAddress && (
                      <p className="text-xs text-destructive mt-1">
                        {errors.customAdminWallets[i].walletAddress.message}
                      </p>
                    )}
                  </div>
                ))}
              </div>
            ) : (
              <div className="space-y-2">
                <p className="text-sm text-muted-foreground">
                  Using default admin wallets for {network}:
                </p>
                {DEFAULT_ADMIN_WALLETS[network].map((wallet, index) => (
                  <div
                    key={index}
                    className="flex items-center justify-between text-sm font-mono bg-muted p-2 rounded"
                  >
                    <div className="flex flex-col">
                      <span>{shortenAddress(wallet.walletAddress)}</span>
                      {wallet.note && (
                        <span className="text-xs text-muted-foreground">
                          {wallet.note}
                        </span>
                      )}
                    </div>
                    <Button
                      type="button"
                      variant="ghost"
                      size="icon"
                      className="h-8 w-8"
                      onClick={() => handleCopy(wallet.walletAddress)}
                    >
                      {copiedAddresses[wallet.walletAddress] ? (
                        <Check className="h-4 w-4" />
                      ) : (
                        <Copy className="h-4 w-4" />
                      )}
                    </Button>
                  </div>
                ))}
              </div>
            )}
          </div>

          <div className="space-y-4">
            <div className="flex justify-between items-center">
              <div className="flex items-center gap-2">
                <h3 className="text-lg font-semibold">Purchasing Wallets</h3>
                <TooltipProvider>
                  <Tooltip>
                    <TooltipTrigger asChild>
                      <HelpCircle className="h-4 w-4 text-muted-foreground cursor-help" />
                    </TooltipTrigger>
                    <TooltipContent>
                      <p>{TOOLTIP_TEXTS.PURCHASING_WALLETS}</p>
                    </TooltipContent>
                  </Tooltip>
                </TooltipProvider>
              </div>
              <Button
                type="button"
                variant="secondary"
                onClick={() =>
                  appendPurchasingWallet({
                    walletMnemonic: '',
                    note: '',
                    collectionAddress: '',
                  })
                }
              >
                Add Purchasing Wallet
              </Button>
            </div>
            {purchasingWalletFields.map((field, index) => (
              <div key={field.id} className="space-y-2 relative">
                <div className="text-sm font-medium flex items-center justify-start space-x-2">
                  <span>Purchasing Wallet {index + 1}</span>
                  {index > 0 && (
                    <Button
                      type="button"
                      variant="ghost"
                      size="icon"
                      className="h-8 w-8"
                      onClick={() => removePurchasingWallet(index)}
                    >
                      <X className="h-4 w-4" />
                    </Button>
                  )}
                </div>
                <div className="relative flex items-center gap-2">
                  <input
                    type="text"
                    className="w-full p-2 rounded-md bg-background border"
                    {...register(
                      `purchasingWallets.${index}.walletMnemonic` as const,
                    )}
                    placeholder="Enter wallet mnemonic"
                  />
                  <Button
                    type="button"
                    variant="outline"
                    size="sm"
                    className="h-8"
                    onClick={() => handleGeneratePurchasingMnemonic(index)}
                    disabled={!!generatingPurchasing[index]}
                    aria-label="Generate mnemonic"
                  >
                    {generatingPurchasing[index] ? <Spinner /> : 'Generate'}
                  </Button>
                </div>
                {errors.purchasingWallets?.[index]?.walletMnemonic && (
                  <p className="text-xs text-destructive mt-1">
                    {errors.purchasingWallets[index]?.walletMnemonic?.message}
                  </p>
                )}
                <input
                  type="text"
                  className="w-full p-2 rounded-md bg-background border"
                  {...register(`purchasingWallets.${index}.note` as const)}
                  placeholder="Note (optional)"
                />
                <input
                  type="text"
                  className="w-full p-2 rounded-md bg-background border"
                  {...register(
                    `purchasingWallets.${index}.collectionAddress` as const,
                  )}
                  placeholder="Collection Address (optional)"
                />
              </div>
            ))}
          </div>

          <div className="space-y-4">
            <div className="flex justify-between items-center">
              <div className="flex items-center gap-2">
                <h3 className="text-lg font-semibold">Selling Wallets</h3>
                <TooltipProvider>
                  <Tooltip>
                    <TooltipTrigger asChild>
                      <HelpCircle className="h-4 w-4 text-muted-foreground cursor-help" />
                    </TooltipTrigger>
                    <TooltipContent>
                      <p>{TOOLTIP_TEXTS.SELLING_WALLETS}</p>
                    </TooltipContent>
                  </Tooltip>
                </TooltipProvider>
              </div>
              <Button
                type="button"
                variant="secondary"
                onClick={() =>
                  appendSellingWallet({
                    walletMnemonic: '',
                    note: '',
                    collectionAddress: '',
                  })
                }
              >
                Add Selling Wallet
              </Button>
            </div>
            {sellingWalletFields.map((field, index) => (
              <div key={field.id} className="space-y-2 relative">
                <div className="text-sm font-medium flex items-center justify-start space-x-2">
                  <span>Selling Wallet {index + 1}</span>
                  {index > 0 && (
                    <Button
                      type="button"
                      variant="ghost"
                      size="icon"
                      className="h-8 w-8"
                      onClick={() => removeSellingWallet(index)}
                    >
                      <X className="h-4 w-4" />
                    </Button>
                  )}
                </div>
                <div className="relative flex items-center gap-2">
                  <input
                    type="text"
                    className="w-full p-2 rounded-md bg-background border"
                    {...register(
                      `sellingWallets.${index}.walletMnemonic` as const,
                    )}
                    placeholder="Enter wallet mnemonic"
                  />
                  <Button
                    type="button"
                    variant="outline"
                    size="sm"
                    className="h-8"
                    onClick={() => handleGenerateSellingMnemonic(index)}
                    disabled={!!generatingSelling[index]}
                    aria-label="Generate mnemonic"
                  >
                    {generatingSelling[index] ? <Spinner /> : 'Generate'}
                  </Button>
                </div>
                {errors.sellingWallets?.[index]?.walletMnemonic && (
                  <p className="text-xs text-destructive mt-1">
                    {errors.sellingWallets[index]?.walletMnemonic?.message}
                  </p>
                )}
                <input
                  type="text"
                  className="w-full p-2 rounded-md bg-background border"
                  {...register(`sellingWallets.${index}.note` as const)}
                  placeholder="Note (optional)"
                />
                <input
                  type="text"
                  className="w-full p-2 rounded-md bg-background border"
                  {...register(
                    `sellingWallets.${index}.collectionAddress` as const,
                  )}
                  placeholder="Collection Address (optional)"
                />
              </div>
            ))}
          </div>

          {walletGenError && (
            <div className="text-xs text-destructive mt-1">
              {walletGenError}
            </div>
          )}

          {error && (
            <div className="text-md text-destructive mt-4">{error}</div>
          )}

          <div className="flex justify-end gap-2">
            <Button
              type="button"
              variant="outline"
              onClick={onClose}
              disabled={isLoading}
            >
              Cancel
            </Button>
            <Button type="submit" disabled={isLoading}>
              {isLoading ? 'Adding...' : 'Add Payment Source'}
            </Button>
          </div>
        </form>
      </DialogContent>
    </Dialog>
  );
}<|MERGE_RESOLUTION|>--- conflicted
+++ resolved
@@ -199,35 +199,6 @@
 
   const onSubmit = async (data: FormSchema) => {
     setError('');
-<<<<<<< HEAD
-    const adminWallets = data.useCustomAdminWallets
-      ? data.customAdminWallets
-      : DEFAULT_ADMIN_WALLETS[data.network];
-    await handleApiCall(
-      () =>
-        postPaymentSourceExtended({
-          client: apiClient,
-          body: {
-            network: data.network,
-            paymentType: data.paymentType,
-            PaymentSourceConfig: {
-              rpcProviderApiKey: data.blockfrostApiKey,
-              rpcProvider: 'Blockfrost',
-            },
-            feeRatePermille: data.feePermille,
-            AdminWallets: adminWallets,
-            FeeReceiverNetworkWallet: data.feeReceiverWallet,
-            PurchasingWallets: data.purchasingWallets.map((w) => ({
-              walletMnemonic: w.walletMnemonic,
-              collectionAddress: w.collectionAddress?.trim() || null,
-              note: w.note || '',
-            })),
-            SellingWallets: data.sellingWallets.map((w) => ({
-              walletMnemonic: w.walletMnemonic,
-              collectionAddress: w.collectionAddress?.trim() || null,
-              note: w.note || '',
-            })),
-=======
     setIsLoading(true);
     try {
       const adminWallets = data.useCustomAdminWallets
@@ -240,7 +211,6 @@
           PaymentSourceConfig: {
             rpcProviderApiKey: data.blockfrostApiKey,
             rpcProvider: 'Blockfrost',
->>>>>>> 6115a4f7
           },
         }),
       {
@@ -376,12 +346,8 @@
               <div className="space-y-2">
                 <div className="flex items-center gap-2">
                   <label className="text-sm font-medium">
-<<<<<<< HEAD
-                    Blockfrost API Key <span className="text-red-500">*</span>
-=======
                     Blockfrost API Key{' '}
                     <span className="text-destructive">*</span>
->>>>>>> 6115a4f7
                   </label>
                   <TooltipProvider>
                     <Tooltip>
