--- conflicted
+++ resolved
@@ -47,13 +47,10 @@
   const sideBarWidth = 280;
   const sideBarWidthCollapsed = 96;
   const [isMac, setIsMac] = useState(false);
-<<<<<<< HEAD
-  const { state, dispatch } = useAppContext();
-=======
   const { searchQuery, setSearchQuery, searchResults, handleSearch } =
     useSearch();
   const { state, dispatch, isChangingNetwork } = useAppContext();
->>>>>>> bb266526
+
 
   useEffect(() => {
     if (typeof window !== 'undefined') {
