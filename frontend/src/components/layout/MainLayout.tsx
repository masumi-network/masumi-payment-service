--- conflicted
+++ resolved
@@ -242,21 +242,11 @@
               collapsed ? 'justify-center' : 'justify-between',
             )}
           >
-<<<<<<< HEAD
-            {!collapsed && <MasumiLogo />}
-=======
             {!collapsed && (
               <Link href="https://www.masumi.network" target="_blank">
-                <Image
-                  src={logo}
-                  alt="Masumi Logo"
-                  width={240}
-                  height={64}
-                  className="w-auto hover:scale-[1.05] hover:opacity-80 transition-all duration-300"
-                />
+                <MasumiLogo />
               </Link>
             )}
->>>>>>> 3f0ff502
             <Button
               variant={collapsed ? 'ghost' : 'muted'}
               size="icon"
