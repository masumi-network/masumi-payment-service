--- conflicted
+++ resolved
@@ -1,4 +1,4 @@
-/* eslint-disable @typescript-eslint/no-unused-vars, react-hooks/exhaustive-deps, @typescript-eslint/no-explicit-any */
+/* eslint-disable @typescript-eslint/no-unused-vars, react-hooks/exhaustive-deps */
 import { useState, useEffect, useRef, useCallback, useMemo } from 'react';
 import { Button } from '@/components/ui/button';
 import { Input } from '@/components/ui/input';
@@ -15,7 +15,6 @@
   GetPurchaseResponses,
 } from '@/lib/api/generated';
 import { toast } from 'react-toastify';
-import { handleApiCall } from '@/lib/utils';
 import { Spinner } from '@/components/ui/spinner';
 import { Search } from 'lucide-react';
 import { Tabs } from '@/components/ui/tabs';
@@ -179,52 +178,6 @@
   }, [allTransactions, searchQuery, activeTab]);
 
   const fetchTransactions = useCallback(
-<<<<<<< HEAD
-    async (reset = false) => {
-      if (reset) {
-        setIsLoading(true);
-        setAllTransactions([]);
-        setPurchaseCursorId(null);
-        setPaymentCursorId(null);
-        setHasMorePurchases(true);
-        setHasMorePayments(true);
-      } else {
-        setIsLoadingMore(true);
-      }
-      const selectedPaymentSource = state.paymentSources.find(
-        (ps) => ps.id === selectedPaymentSourceId,
-      );
-      const smartContractAddress = selectedPaymentSource?.smartContractAddress;
-      // Fetch purchases
-      let purchases: Transaction[] = [];
-      let newPurchaseCursor: string | null = purchaseCursorId;
-      let morePurchases = hasMorePurchases;
-      if (hasMorePurchases) {
-        const purchaseRes = await handleApiCall(
-          () =>
-            getPurchase({
-              client: apiClient,
-              query: {
-                network: state.network,
-                cursorId: purchaseCursorId || undefined,
-                includeHistory: 'true',
-                limit: 10,
-                filterSmartContractAddress: smartContractAddress
-                  ? smartContractAddress
-                  : undefined,
-              },
-            }),
-          {
-            onError: (error: any) => {
-              console.error('Error fetching purchases:', error);
-              toast.error(error.message || 'Failed to load purchases');
-              setIsLoading(false);
-              setIsLoadingMore(false);
-            },
-            onFinally: () => {
-              setIsLoading(false);
-              setIsLoadingMore(false);
-=======
     async (forceFetchPurchases = false, forceFetchPayments = false) => {
       try {
         setIsLoadingMore(true);
@@ -248,55 +201,22 @@
               filterSmartContractAddress: smartContractAddress
                 ? smartContractAddress
                 : undefined,
->>>>>>> b86c112f
             },
-            errorMessage: 'Failed to load purchases',
-          },
-        );
-
-        if (!purchaseRes) return;
-
-        if (purchaseRes.data?.data?.Purchases) {
-          purchases = purchaseRes.data.data.Purchases.map((purchase: any) => ({
-            ...purchase,
-            type: 'purchase',
-          }));
-          if (purchases.length > 0) {
-            newPurchaseCursor = purchases[purchases.length - 1].id;
+          });
+          if (purchaseRes.data?.data?.Purchases) {
+            purchases = purchaseRes.data.data.Purchases.map((purchase) => ({
+              ...purchase,
+              type: 'purchase',
+            }));
+            if (purchases.length > 0) {
+              newPurchaseCursor = purchases[purchases.length - 1].id;
+            }
+            morePurchases = purchases.length === 10;
+          } else {
+            morePurchases = false;
           }
-          morePurchases = purchases.length === 10;
-        } else {
-          morePurchases = false;
         }
-      }
-
-<<<<<<< HEAD
-      // Fetch payments
-      let payments: Transaction[] = [];
-      let newPaymentCursor: string | null = paymentCursorId;
-      let morePayments = hasMorePayments;
-      if (hasMorePayments) {
-        const paymentRes = await handleApiCall(
-          () =>
-            getPayment({
-              client: apiClient,
-              query: {
-                network: state.network,
-                cursorId: paymentCursorId || undefined,
-                includeHistory: 'true',
-                limit: 10,
-                filterSmartContractAddress: smartContractAddress
-                  ? smartContractAddress
-                  : undefined,
-              },
-            }),
-          {
-            onError: (error: any) => {
-              console.error('Error fetching payments:', error);
-              toast.error(error.message || 'Failed to load payments');
-              setIsLoading(false);
-              setIsLoadingMore(false);
-=======
+
         // Fetch payments
         let payments: Transaction[] = [];
         let newPaymentCursor: string | null = paymentCursorId;
@@ -312,32 +232,21 @@
               filterSmartContractAddress: smartContractAddress
                 ? smartContractAddress
                 : undefined,
->>>>>>> b86c112f
             },
-            onFinally: () => {
-              setIsLoading(false);
-              setIsLoadingMore(false);
-            },
-            errorMessage: 'Failed to load payments',
-          },
-        );
-
-        if (!paymentRes) return;
-
-        if (paymentRes.data?.data?.Payments) {
-          payments = paymentRes.data.data.Payments.map((payment: any) => ({
-            ...payment,
-            type: 'payment',
-          }));
-          if (payments.length > 0) {
-            newPaymentCursor = payments[payments.length - 1].id;
+          });
+          if (paymentRes.data?.data?.Payments) {
+            payments = paymentRes.data.data.Payments.map((payment) => ({
+              ...payment,
+              type: 'payment',
+            }));
+            if (payments.length > 0) {
+              newPaymentCursor = payments[payments.length - 1].id;
+            }
+            morePayments = payments.length === 10;
+          } else {
+            morePayments = false;
           }
-          morePayments = payments.length === 10;
-        } else {
-          morePayments = false;
         }
-<<<<<<< HEAD
-=======
 
         // Combine and dedupe by type+hash
         const combined = [
@@ -370,37 +279,7 @@
       } finally {
         setIsLoading(false);
         setIsLoadingMore(false);
->>>>>>> b86c112f
       }
-
-      // Combine and dedupe by type+hash
-      const combined = [
-        ...purchases,
-        ...payments,
-        //fixes ordering for updates
-        ...(reset ? [] : allTransactions),
-      ];
-      const seen = new Set();
-      const deduped = combined.filter((tx) => {
-        const key = tx.id;
-        if (!key) return true;
-        if (seen.has(key)) return false;
-        seen.add(key);
-        return true;
-      });
-      // Sort by createdAt
-      const sorted = deduped.sort(
-        (a, b) =>
-          new Date(b.createdAt).getTime() - new Date(a.createdAt).getTime(),
-      );
-      setAllTransactions(sorted);
-      setPurchaseCursorId(newPurchaseCursor);
-      setPaymentCursorId(newPaymentCursor);
-      setHasMorePurchases(morePurchases);
-      setHasMorePayments(morePayments);
-
-      setIsLoading(false);
-      setIsLoadingMore(false);
     },
     [
       selectedPaymentSourceId,
