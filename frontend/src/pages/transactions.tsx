import { useState, useEffect, useCallback, useMemo } from 'react';
import { Button } from '@/components/ui/button';
import { Input } from '@/components/ui/input';
import { Checkbox } from '@/components/ui/checkbox';
<<<<<<< HEAD
import { cn, shortenAddress, formatFundUnit } from '@/lib/utils';
=======
import { cn } from '@/lib/utils';
>>>>>>> 184690d3
import { MainLayout } from '@/components/layout/MainLayout';
import { RefreshButton } from '@/components/RefreshButton';
import Head from 'next/head';
import { useAppContext } from '@/lib/contexts/AppContext';
import { Spinner } from '@/components/ui/spinner';
import { Search } from 'lucide-react';
import { Tabs } from '@/components/ui/tabs';
import { Pagination } from '@/components/ui/pagination';
import { CopyButton } from '@/components/ui/copy-button';
import { TESTUSDM_CONFIG, getUsdmConfig } from '@/lib/constants/defaultWallets';
import TransactionDetailsDialog from '@/components/transactions/TransactionDetailsDialog';
import { DownloadDetailsDialog } from '@/components/transactions/DownloadDetailsDialog';
import { Download } from 'lucide-react';
import { dateRangeUtils } from '@/lib/utils';
import { useTransactions } from '@/lib/hooks/useTransactions';

type Transaction = ReturnType<typeof useTransactions>['transactions'][number];

const formatTimestamp = (timestamp: string | null | undefined): string => {
  if (!timestamp) return '—';

  if (/^\d+$/.test(timestamp)) {
    return new Date(parseInt(timestamp)).toLocaleString();
  }

  return new Date(timestamp).toLocaleString();
};

export default function Transactions() {
  const { apiClient, state, selectedPaymentSourceId } = useAppContext();
  const {
    transactions,
    isLoading,
    hasMore,
    loadMore,
    refetch: refetchTransactions,
    isFetchingNextPage,
  } = useTransactions();

  // Format price helper function
  const formatPrice = (amount: string | undefined) => {
    if (!amount) return '—';
    const numericAmount = parseInt(amount) / 1000000;
    return new Intl.NumberFormat(undefined, {
      minimumFractionDigits: 2,
      maximumFractionDigits: 2,
      useGrouping: true,
    }).format(numericAmount);
  };

  const [activeTab, setActiveTab] = useState('All');
  const [selectedTransactions, setSelectedTransactions] = useState<string[]>(
    [],
  );

  const [filteredTransactions, setFilteredTransactions] = useState<
    Transaction[]
  >([]);
  const [searchQuery, setSearchQuery] = useState('');
  const [selectedTransaction, setSelectedTransaction] =
    useState<Transaction | null>(null);
  const [showDownloadDialog, setShowDownloadDialog] = useState(false);
  const isLoadingMore = isFetchingNextPage;
  const isInitialLoading = isLoading && transactions.length === 0;
  const allTransactions = useMemo(() => transactions, [transactions]);

  const tabs = useMemo(() => {
    // Apply the same deduplication logic as filterTransactions
    const seenHashes = new Set();
    const dedupedTransactions = [...allTransactions].filter((tx) => {
      const id = tx.id;
      if (!id) return true;
      if (seenHashes.has(id)) return false;
      seenHashes.add(id);
      return true;
    });

    const refundCount = dedupedTransactions.filter(
      (t) => t.onChainState === 'RefundRequested',
    ).length;
    const disputeCount = dedupedTransactions.filter(
      (t) => t.onChainState === 'Disputed',
    ).length;

    return [
      { name: 'All', count: null },
      { name: 'Payments', count: null },
      { name: 'Purchases', count: null },
      {
        name: 'Refund Requests',
        count: refundCount || null,
      },
      {
        name: 'Disputes',
        count: disputeCount || null,
      },
    ];
  }, [allTransactions]);

  const filterTransactions = useCallback(() => {
    const seenHashes = new Set();
    let filtered = [...allTransactions].filter((tx) => {
      const id = tx.id;
      if (!id) return true;
      if (seenHashes.has(id)) return false;
      seenHashes.add(id);
      return true;
    });

    if (activeTab === 'Payments') {
      filtered = filtered.filter((t) => t.type === 'payment');
    } else if (activeTab === 'Purchases') {
      filtered = filtered.filter((t) => t.type === 'purchase');
    } else if (activeTab === 'Refund Requests') {
      filtered = filtered.filter((t) => t.onChainState === 'RefundRequested');
    } else if (activeTab === 'Disputes') {
      filtered = filtered.filter((t) => t.onChainState === 'Disputed');
    }

    if (searchQuery) {
      const query = searchQuery.toLowerCase();
      filtered = filtered.filter((transaction) => {
        const matchId = transaction.id?.toLowerCase().includes(query) || false;
        const matchHash =
          transaction.CurrentTransaction?.txHash
            ?.toLowerCase()
            .includes(query) || false;
        const matchState =
          transaction.onChainState?.toLowerCase().includes(query) || false;
        const matchType =
          transaction.type?.toLowerCase().includes(query) || false;
        const matchNetwork =
          transaction.PaymentSource?.network?.toLowerCase().includes(query) ||
          false;
        const matchWallet =
          transaction.SmartContractWallet?.walletAddress
            ?.toLowerCase()
            .includes(query) || false;

        const matchRequestedFunds =
          transaction.type === 'payment' &&
          transaction.RequestedFunds?.some(
            (fund) => parseInt(fund.amount) / 1000000,
          )
            .toString()
            .toLowerCase()
            .includes(query);
        const matchPaidFunds =
          transaction.type === 'purchase' &&
          transaction.PaidFunds?.some((fund) => parseInt(fund.amount) / 1000000)
            .toString()
            .toLowerCase()
            .includes(query);

        return (
          matchId ||
          matchHash ||
          matchState ||
          matchType ||
          matchNetwork ||
          matchWallet ||
          matchRequestedFunds ||
          matchPaidFunds
        );
      });
    }

    setFilteredTransactions(filtered);
  }, [allTransactions, searchQuery, activeTab]);

  useEffect(() => {
    // Set last visit timestamp when user visits transactions page
    if (typeof window !== 'undefined') {
      localStorage.setItem(
        'masumi_last_transactions_visit',
        new Date().toISOString(),
      );
      localStorage.setItem('masumi_new_transactions_count', '0');
    }
  }, [state.network, apiClient, selectedPaymentSourceId]);

  useEffect(() => {
    filterTransactions();
  }, [filterTransactions, searchQuery, activeTab]);

  const refreshTransactions = useCallback(() => {
    refetchTransactions?.();
  }, [refetchTransactions]);

  const handleLoadMore = useCallback(() => {
    if (hasMore && !isLoadingMore) {
      loadMore();
    }
  }, [hasMore, isLoadingMore, loadMore]);

  const handleSelectTransaction = (id: string) => {
    setSelectedTransactions((prev) =>
      prev.includes(id)
        ? prev.filter((transactionId) => transactionId !== id)
        : [...prev, id],
    );
  };

  const handleSelectAll = () => {
    if (filteredTransactions.length === selectedTransactions.length) {
      setSelectedTransactions([]);
    } else {
      setSelectedTransactions(filteredTransactions.map((t) => t.id));
    }
  };

  const getStatusColor = (status: string, hasError?: boolean) => {
    if (hasError) return 'text-destructive';
    switch (status?.toLowerCase()) {
      case 'fundslocked':
        return 'text-yellow-500';
      case 'withdrawn':
      case 'resultsubmitted':
        return 'text-green-500';
      case 'refundrequested':
        return 'text-orange-500';
      case 'refundwithdrawn':
        return 'text-blue-500';
      case 'disputed':
      case 'disputedwithdrawn':
        return 'text-red-500';
      default:
        return 'text-muted-foreground';
    }
  };

  const formatStatus = (status: string) => {
    if (!status) return '—';
    return status.replace(/([A-Z])/g, ' $1').trim();
  };

  // Generate CSV data for transactions
  const generateCSVData = (transactions: Transaction[]): string => {
    const headers = [
      'Transaction Type',
      'Transaction Hash',
      'Payment Amounts',
      'Network',
      'Status',
      'Date',
      'Fee Rate Permille',
    ];
    const rows = transactions.map((transaction) => {
      const selectedPaymentSource = state.paymentSources.find(
        (ps) => ps.id === transaction.PaymentSource.id,
      );
      const feeRatePermille =
        selectedPaymentSource?.feeRatePermille ?? 'Unknown';
      const paymentAmounts = [];
      if (transaction.type === 'payment' && transaction.RequestedFunds) {
        paymentAmounts.push(
          ...transaction.RequestedFunds.map((fund) => ({
            amount: formatPrice(fund.amount),
            unit: formatFundUnit(fund.unit, state.network),
          })),
        );
      } else if (transaction.type === 'purchase' && transaction.PaidFunds) {
        paymentAmounts.push(
          ...transaction.PaidFunds.map((fund) => ({
            amount: formatPrice(fund.amount),
            unit: formatFundUnit(fund.unit, state.network),
          })),
        );
      }
      const amount = paymentAmounts
        .map((amount) => `${amount.amount} ${amount.unit}`)
        .join(', ');

      const hash = transaction.CurrentTransaction?.txHash || '—';
      const status = formatStatus(transaction.onChainState);
      const date = new Date(transaction.createdAt).toLocaleString();

      return [
        transaction.type,
        hash,
        amount,
        transaction.PaymentSource.network,
        status,
        date,
        feeRatePermille,
      ];
    });

    return [headers, ...rows]
      .map((row) => row.map((field) => `"${field}"`).join(','))
      .join('\n');
  };

  // Download CSV file
  const downloadCSV = (
    transactions: Transaction[],
    filename: string = 'transactions.csv',
  ) => {
    const csvData = generateCSVData(transactions);
    const blob = new Blob([csvData], { type: 'text/csv;charset=utf-8;' });
    const link = document.createElement('a');
    const url = URL.createObjectURL(blob);
    link.setAttribute('href', url);
    link.setAttribute('download', filename);
    link.style.visibility = 'hidden';
    document.body.appendChild(link);
    link.click();
    document.body.removeChild(link);
  };

  return (
    <MainLayout>
      <Head>
        <title>Transactions | Admin Interface</title>
      </Head>
      <div>
        <div className="mb-6">
          <div className="flex items-center justify-between">
            <div>
              <h1 className="text-xl font-semibold mb-1">Transactions</h1>
              <p className="text-sm text-muted-foreground">
                View and manage your transaction history.{' '}
                <a
                  href="https://docs.masumi.network/core-concepts/agent-to-agent-payments"
                  target="_blank"
                  className="text-primary hover:underline"
                >
                  Learn more
                </a>
              </p>
              {(() => {
                const selectedPaymentSource = state.paymentSources.find(
                  (ps) => ps.id === selectedPaymentSourceId,
                );
                const feeRate = selectedPaymentSource?.feeRatePermille;

                if (!feeRate) {
                  return (
                    <p className="text-xs text-muted-foreground mt-1">
                      Fee rate: none applied
                      {selectedPaymentSource
                        ? ` (${selectedPaymentSource.network})`
                        : ' (default)'}
                    </p>
                  );
                }

                return (
                  <p className="text-xs text-muted-foreground mt-1">
                    Fee rate: {(feeRate / 10).toFixed(1)}%
                    {selectedPaymentSource
                      ? ` (${selectedPaymentSource.network})`
                      : ' (default)'}
                  </p>
                );
              })()}
            </div>
            <Button
              onClick={() => setShowDownloadDialog(true)}
              disabled={filteredTransactions.length === 0}
              className="flex items-center gap-2"
            >
              <Download className="h-4 w-4" />
              Download CSV
            </Button>
          </div>
        </div>

        <div className="space-y-6">
          <Tabs
            tabs={tabs}
            activeTab={activeTab}
            onTabChange={(tab) => {
              setActiveTab(tab);
            }}
          />

          <div className="flex items-center justify-between">
            <div className="relative flex-1">
              <Search className="h-4 w-4 absolute left-3 top-1/2 -translate-y-1/2 text-muted-foreground" />
              <Input
                placeholder="Search by ID, hash, status, amount..."
                className="max-w-xs pl-10"
                value={searchQuery}
                onChange={(e) => setSearchQuery(e.target.value)}
              />
            </div>
            <div className="flex items-center gap-2">
              <RefreshButton
                onRefresh={() => refreshTransactions()}
                isRefreshing={isLoading}
              />
            </div>
          </div>

          <div className="border rounded-lg overflow-x-auto">
            <table className="w-full">
              <thead>
                <tr className="border-b">
                  <th className="p-4 text-left text-sm font-medium">
                    <Checkbox
                      checked={
                        filteredTransactions.length > 0 &&
                        selectedTransactions.length ===
                          filteredTransactions.length
                      }
                      onCheckedChange={handleSelectAll}
                    />
                  </th>
                  <th className="p-4 text-left text-sm font-medium">Type</th>
                  <th className="p-4 text-left text-sm font-medium">
                    Transaction Hash
                  </th>
                  <th className="p-4 text-left text-sm font-medium">Amount</th>
                  <th className="p-4 text-left text-sm font-medium">Network</th>
                  <th className="p-4 text-left text-sm font-medium">Status</th>
                  <th className="p-4 text-left text-sm font-medium">
                    Unlock Time
                  </th>
                  <th className="p-4 text-left text-sm font-medium">Date</th>
                  <th className="p-4 text-left text-sm font-medium"></th>
                </tr>
              </thead>
              <tbody>
                {isInitialLoading ? (
                  <tr>
                    <td colSpan={9}>
                      <Spinner size={20} addContainer />
                    </td>
                  </tr>
                ) : filteredTransactions.length === 0 ? (
                  <tr>
                    <td colSpan={9} className="text-center py-8">
                      No transactions found
                    </td>
                  </tr>
                ) : (
                  filteredTransactions.map((transaction) => (
                    <tr
                      key={transaction.id}
                      className={cn(
                        'border-b last:border-b-0',
                        transaction.NextAction?.errorType
                          ? 'bg-destructive/10'
                          : '',
                        'cursor-pointer hover:bg-muted/50',
                      )}
                      onClick={() => setSelectedTransaction(transaction)}
                    >
                      <td className="p-4" onClick={(e) => e.stopPropagation()}>
                        <Checkbox
                          checked={selectedTransactions.includes(
                            transaction.id,
                          )}
                          onCheckedChange={() =>
                            handleSelectTransaction(transaction.id)
                          }
                        />
                      </td>
                      <td className="p-4">
                        <span className="capitalize">{transaction.type}</span>
                      </td>
                      <td className="p-4">
                        <div className="flex items-center gap-2">
                          <span className="font-mono text-sm text-muted-foreground">
                            {transaction.CurrentTransaction?.txHash
                              ? `${transaction.CurrentTransaction.txHash.slice(0, 8)}...${transaction.CurrentTransaction.txHash.slice(-8)}`
                              : '—'}
                          </span>
                          {transaction.CurrentTransaction?.txHash && (
                            <CopyButton
                              value={transaction.CurrentTransaction?.txHash}
                            />
                          )}
                        </div>
                      </td>
                      <td className="p-4">
                        {transaction.type === 'payment' &&
                        transaction.RequestedFunds?.length
                          ? transaction.RequestedFunds.map((fund, index) => {
                              const amount = formatPrice(fund.amount);
                              const unit = formatFundUnit(
                                fund.unit,
                                state.network,
                              );
                              return (
                                <div key={index} className="text-sm">
                                  {amount} {unit}
                                </div>
                              );
                            })
                          : transaction.type === 'purchase' &&
                              transaction.PaidFunds?.length
                            ? transaction.PaidFunds.map((fund, index) => {
                                const amount = formatPrice(fund.amount);
                                const unit = formatFundUnit(
                                  fund.unit,
                                  state.network,
                                );
                                return (
                                  <div key={index} className="text-sm">
                                    {amount} {unit}
                                  </div>
                                );
                              })
                            : '—'}
                      </td>
                      <td className="p-4">
                        {transaction.PaymentSource.network}
                      </td>
                      <td className="p-4">
                        <span
                          className={getStatusColor(
                            transaction.onChainState,
                            !!transaction.NextAction?.errorType,
                          )}
                        >
                          {transaction.onChainState === 'Disputed' ? (
                            <span className="flex items-center gap-1">
                              <div className="w-2 h-2 bg-orange-500 rounded-full"></div>
                              {formatStatus(transaction.onChainState)}
                            </span>
                          ) : (
                            formatStatus(transaction.onChainState)
                          )}
                        </span>
                      </td>
                      <td className="p-4">
                        {transaction.onChainState === 'ResultSubmitted'
                          ? formatTimestamp(transaction.unlockTime)
                          : '—'}
                      </td>
                      <td className="p-4">
                        {new Date(transaction.createdAt).toLocaleString()}
                      </td>
                      <td className="p-4">
                        <Button variant="ghost" size="icon" className="h-8 w-8">
                          ⋮
                        </Button>
                      </td>
                    </tr>
                  ))
                )}
              </tbody>
            </table>
          </div>

          <div className="flex flex-col gap-4 items-center">
            {!isInitialLoading && (
              <Pagination
                hasMore={hasMore}
                isLoading={isLoadingMore}
                onLoadMore={handleLoadMore}
              />
            )}
          </div>
        </div>
      </div>

      <TransactionDetailsDialog
        transaction={selectedTransaction}
        onClose={() => setSelectedTransaction(null)}
        onRefresh={refreshTransactions}
        apiClient={apiClient}
        state={state}
      />

      <DownloadDetailsDialog
        open={showDownloadDialog}
        onClose={() => setShowDownloadDialog(false)}
        onDownload={(startDate, endDate, filteredTransactions) => {
          downloadCSV(
            filteredTransactions,
            `transactions-${activeTab.toLowerCase()}-${dateRangeUtils.formatDateRange(startDate, endDate).replace(/\s+/g, '-')}.csv`,
          );
        }}
      />
    </MainLayout>
  );
}<|MERGE_RESOLUTION|>--- conflicted
+++ resolved
@@ -2,11 +2,7 @@
 import { Button } from '@/components/ui/button';
 import { Input } from '@/components/ui/input';
 import { Checkbox } from '@/components/ui/checkbox';
-<<<<<<< HEAD
 import { cn, shortenAddress, formatFundUnit } from '@/lib/utils';
-=======
-import { cn } from '@/lib/utils';
->>>>>>> 184690d3
 import { MainLayout } from '@/components/layout/MainLayout';
 import { RefreshButton } from '@/components/RefreshButton';
 import Head from 'next/head';
