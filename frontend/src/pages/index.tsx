/* eslint-disable react-hooks/rules-of-hooks */
/* eslint-disable @typescript-eslint/no-explicit-any */

import { MainLayout } from '@/components/layout/MainLayout';
import { useAppContext } from '@/lib/contexts/AppContext';
import { GetStaticProps } from 'next';
import Head from 'next/head';
import { Button } from '@/components/ui/button';
<<<<<<< HEAD
import { ChevronRight } from 'lucide-react';
import { cn } from '@/lib/utils';
=======
import { ChevronRight, Plus } from 'lucide-react';
import { cn, shortenAddress } from '@/lib/utils';
>>>>>>> d66e9454
import { useEffect, useState, useCallback } from 'react';
import {
  getPaymentSource,
  GetPaymentSourceResponses,
  getRegistry,
  getUtxos,
  GetRegistryResponses,
} from '@/lib/api/generated';
import { toast } from 'react-toastify';
import Link from 'next/link';
import { AddWalletDialog } from '@/components/wallets/AddWalletDialog';
import { RegisterAIAgentDialog } from '@/components/ai-agents/RegisterAIAgentDialog';
import { SwapDialog } from '@/components/wallets/SwapDialog';
import { TransakWidget } from '@/components/wallets/TransakWidget';
import { useRate } from '@/lib/hooks/useRate';
import { Spinner } from '@/components/ui/spinner';
import { FaExchangeAlt } from 'react-icons/fa';
import useFormatBalance from '@/lib/hooks/useFormatBalance';
import { useTransactions } from '@/lib/hooks/useTransactions';
import { AIAgentDetailsDialog } from '@/components/ai-agents/AIAgentDetailsDialog';
import { WalletDetailsDialog } from '@/components/wallets/WalletDetailsDialog';
import { CopyButton } from '@/components/ui/copy-button';
import { USDM_CONFIG, TESTUSDM_CONFIG } from '@/lib/constants/defaultWallets';

type AIAgent = GetRegistryResponses['200']['data']['Assets'][0];

type Wallet =
  | (GetPaymentSourceResponses['200']['data']['PaymentSources'][0]['PurchasingWallets'][0] & {
      type: 'Purchasing';
    })
  | (GetPaymentSourceResponses['200']['data']['PaymentSources'][0]['SellingWallets'][0] & {
      type: 'Selling';
    });
type WalletWithBalance = Wallet & {
  balance: string;
  usdmBalance: string;
  collectionBalance?: {
    ada: string;
    usdm: string;
  };
};

export const getStaticProps: GetStaticProps = async () => {
  return {
    props: {},
  };
};

export default function Overview() {
  const { apiClient, state, selectedPaymentSourceId } = useAppContext();
  const [agents, setAgents] = useState<AIAgent[]>([]);
  const [wallets, setWallets] = useState<WalletWithBalance[]>([]);
  const [isLoadingAgents, setIsLoadingAgents] = useState(true);
  const [isLoadingWallets, setIsLoadingWallets] = useState(true);
  const [totalBalance, setTotalBalance] = useState('0');
  const [totalUsdmBalance, setTotalUsdmBalance] = useState('0');
  const [isAddWalletDialogOpen, setAddWalletDialogOpen] = useState(false);
  const [isRegisterAgentDialogOpen, setRegisterAgentDialogOpen] =
    useState(false);
  const [selectedWalletForSwap, setSelectedWalletForSwap] =
    useState<WalletWithBalance | null>(null);
  const [selectedWalletForTopup, setSelectedWalletForTopup] =
    useState<WalletWithBalance | null>(null);
  const { rate, isLoading: isLoadingRate } = useRate();
  const { newTransactionsCount, isLoading: isLoadingTransactions } =
    useTransactions();
  const [hasMore, setHasMore] = useState(true);
  const [isLoadingMore, setIsLoadingMore] = useState(false);
  const [selectedAgentForDetails, setSelectedAgentForDetails] =
    useState<AIAgent | null>(null);
  const [selectedWalletForDetails, setSelectedWalletForDetails] =
    useState<WalletWithBalance | null>(null);

  const fetchAgents = useCallback(
    async (cursor?: string | null) => {
      try {
        if (!cursor) {
          setIsLoadingAgents(true);
          setAgents([]);
        } else {
          setIsLoadingMore(true);
        }

        const selectedPaymentSource =
          state.paymentSources?.find(
            (ps) => ps.id === selectedPaymentSourceId,
          ) || state.paymentSources?.[0];
        const smartContractAddress =
          selectedPaymentSource?.smartContractAddress || '';

        if (!smartContractAddress) {
          toast.error('No smart contract address found');
          setIsLoadingAgents(false);
          setIsLoadingMore(false);
          return;
        }

        const response = await getRegistry({
          client: apiClient,
          query: {
            network: state.network,
            cursorId: cursor || undefined,
          },
        });

        if (response.data?.data?.Assets) {
          const newAgents = response.data.data.Assets;
          if (cursor) {
            setAgents((prev) => [...prev, ...newAgents]);
          } else {
            setAgents(newAgents);
          }
          setHasMore(newAgents.length === 10);
        } else {
          if (!cursor) {
            setAgents([]);
          }
          setHasMore(false);
        }
      } catch {
        toast.error('Failed to load AI agents');
      } finally {
        setIsLoadingAgents(false);
        setIsLoadingMore(false);
      }
    },
    [apiClient, state.network, state.paymentSources, selectedPaymentSourceId],
  );

  const handleLoadMore = () => {
    if (!isLoadingMore && hasMore && agents.length > 0) {
      const lastAgent = agents[agents.length - 1];
      fetchAgents(lastAgent.id);
    }
  };

  const fetchWalletBalance = useCallback(
    async (address: string) => {
      try {
        const response = await getUtxos({
          client: apiClient,
          query: {
            address: address,
            network: state.network,
          },
        });

        if (response.data?.data?.Utxos) {
          let adaBalance = 0;
          let usdmBalance = 0;

          response.data.data.Utxos.forEach((utxo) => {
            utxo.Amounts.forEach((amount) => {
              if (amount.unit === 'lovelace' || amount.unit == '') {
                adaBalance += amount.quantity || 0;
              } else if (amount.unit === 'USDM') {
                usdmBalance += amount.quantity || 0;
              }
            });
          });

          return {
            ada: adaBalance.toString(),
            usdm: usdmBalance.toString(),
          };
        }
        return { ada: '0', usdm: '0' };
      } catch (error) {
        console.error('Error fetching wallet balance:', error);
        return { ada: '0', usdm: '0' };
      }
    },
    [apiClient, state.network],
  );

  const fetchWallets = useCallback(async () => {
    try {
      setIsLoadingWallets(true);
      const response = await getPaymentSource({
        client: apiClient,
      });

      if (response.data?.data?.PaymentSources) {
        const paymentSource =
          response.data.data.PaymentSources.find(
            (source) => source.id === selectedPaymentSourceId,
          ) || response.data.data.PaymentSources[0];
        if (paymentSource) {
          const allWallets: Wallet[] = [
            ...paymentSource.PurchasingWallets.map((wallet) => ({
              ...wallet,
              type: 'Purchasing' as const,
            })),
            ...paymentSource.SellingWallets.map((wallet) => ({
              ...wallet,
              type: 'Selling' as const,
            })),
          ];

          const walletsWithBalances = await Promise.all(
            allWallets.map(async (wallet) => {
              const balance = await fetchWalletBalance(wallet.walletAddress);
              let collectionBalance = { ada: '0', usdm: '0' };
              if (wallet.collectionAddress) {
                collectionBalance = await fetchWalletBalance(
                  wallet.collectionAddress,
                );
              }
              return {
                ...wallet,
                usdmBalance: balance.usdm,
                balance: balance.ada,
                collectionBalance,
              };
            }),
          );

          const totalAdaBalance = walletsWithBalances.reduce((sum, wallet) => {
            const main = parseInt(wallet.balance || '0') || 0;
            const collection =
              wallet.collectionBalance && wallet.collectionBalance.ada
                ? parseInt(wallet.collectionBalance.ada)
                : 0;
            return sum + main + collection;
          }, 0);
          const totalUsdmBalance = walletsWithBalances.reduce((sum, wallet) => {
            const main = parseInt(wallet.usdmBalance || '0') || 0;
            const collection =
              wallet.collectionBalance && wallet.collectionBalance.usdm
                ? parseInt(wallet.collectionBalance.usdm)
                : 0;
            return sum + main + collection;
          }, 0);

          setTotalBalance(totalAdaBalance.toString());
          setTotalUsdmBalance(totalUsdmBalance.toString());
          setWallets(walletsWithBalances);
        } else {
          setWallets([]);
          setTotalBalance('0');
          setTotalUsdmBalance('0');
        }
      }
    } catch {
      toast.error('Failed to load wallets');
    } finally {
      setIsLoadingWallets(false);
    }
  }, [apiClient, fetchWalletBalance, selectedPaymentSourceId]);

  useEffect(() => {
    if (
      state.paymentSources &&
      state.paymentSources.length > 0 &&
      selectedPaymentSourceId
    ) {
      fetchAgents();
    }
  }, [
    fetchAgents,
    state.paymentSources,
    state.network,
    selectedPaymentSourceId,
  ]);

  useEffect(() => {
    if (
      state.paymentSources &&
      state.paymentSources.length > 0 &&
      selectedPaymentSourceId
    ) {
      fetchWallets();
    }
  }, [
    fetchWallets,
    state.paymentSources,
    state.network,
    selectedPaymentSourceId,
  ]);

  const formatUsdValue = (adaAmount: string, usdmAmount: string) => {
    if (!rate || !adaAmount) return '—';
    const ada = parseInt(adaAmount) / 1000000;
    const usdm = parseInt(usdmAmount) / 1000000;
    return `≈ $${(ada * rate + usdm).toFixed(2)}`;
  };

  return (
    <>
      <Head>
        <title>Masumi | Admin Interface</title>
      </Head>
      <MainLayout>
        <div className="mb-8">
          <div className="flex justify-between items-center mb-4">
            <h1 className="text-3xl font-semibold mb-1">Dashboard</h1>
          </div>
          <p className="text-sm text-muted-foreground">
            Overview of your AI agents, wallets, and transactions.
          </p>
        </div>

        <div className="mb-8">
          <div className="grid grid-cols-4 gap-4">
            <div className="border rounded-lg p-6">
              <div className="text-sm text-muted-foreground mb-2">
                Total AI agents
              </div>
              {isLoadingAgents ? (
                <Spinner size={20} addContainer />
              ) : (
                <div className="text-2xl font-semibold">
                  {
                    agents.filter(
                      (agent) => agent.state === 'RegistrationConfirmed',
                    ).length
                  }
                </div>
              )}
            </div>
            <div className="border rounded-lg p-6">
              <div className="text-sm text-muted-foreground mb-2">
                Total USDM
              </div>
              {isLoadingWallets ? (
                <Spinner size={20} addContainer />
              ) : (
                <div className="text-2xl font-semibold flex items-center gap-1">
                  <span className="text-xs font-normal text-muted-foreground">
                    $
                  </span>
                  {useFormatBalance(
                    (parseInt(totalUsdmBalance) / 1000000)
                      .toFixed(2)
                      ?.toString(),
                  ) ?? ''}
                </div>
              )}
            </div>
            <div className="border rounded-lg p-6">
              <div className="text-sm text-muted-foreground mb-2">
                Total ada balance
              </div>
              {isLoadingWallets ? (
                <Spinner size={20} addContainer />
              ) : (
                <div className="flex flex-col gap-2">
                  <div className="text-2xl font-semibold flex items-center gap-1">
                    {useFormatBalance(
                      (parseInt(totalBalance) / 1000000).toFixed(2)?.toString(),
                    ) ?? ''}
                    <span className="text-xs font-normal text-muted-foreground">
                      ADA
                    </span>
                  </div>
                  <div className="text-sm text-muted-foreground">
                    {isLoadingRate && !totalUsdmBalance
                      ? '...'
                      : `~ $${useFormatBalance(formatUsdValue(totalBalance, totalUsdmBalance))}`}
                  </div>
                </div>
              )}
            </div>
            <div className="border rounded-lg p-6">
              <div className="text-sm text-muted-foreground mb-2">
                New Transactions
              </div>
              {isLoadingTransactions ? (
                <Spinner size={20} addContainer />
              ) : (
                <>
                  <div className="text-2xl font-semibold">
                    {newTransactionsCount}
                  </div>
                  <Link
                    href="/transactions"
                    className="text-sm text-primary hover:underline flex justify-items-center items-center"
                  >
                    View all transactions <ChevronRight size={14} />
                  </Link>
                </>
              )}
            </div>
          </div>
        </div>

        <div className="grid grid-cols-2 gap-6">
          <div className="border rounded-lg">
            <div className="p-6">
              <div className="flex justify-between items-center mb-2">
                <div className="flex items-center gap-2">
                  <Link
                    href="/ai-agents"
                    className="font-medium hover:underline"
                  >
                    AI agents
                  </Link>
                  <ChevronRight className="h-4 w-4" />
                </div>
              </div>
              <p className="text-sm text-muted-foreground mb-4">
                Manage your AI agents and their configurations.
              </p>

              {isLoadingAgents ? (
                <Spinner size={20} addContainer />
              ) : agents.length > 0 ? (
                <div className="mb-4 max-h-[500px] overflow-y-auto">
                  {agents.map((agent) => (
                    <div
                      key={agent.id}
                      className="flex items-center justify-between py-4 border-b last:border-0 cursor-pointer hover:bg-muted/10"
                      onClick={() => setSelectedAgentForDetails(agent)}
                    >
                      <div className="flex flex-col gap-1 max-w-[80%]">
                        <div className="text-sm font-medium hover:underline">
                          {agent.name}
                        </div>
                        <div className="text-xs text-muted-foreground truncate">
                          {agent.description}
                        </div>
                      </div>
                      <div className="text-sm min-w-content flex items-center gap-1">
                        {agent.AgentPricing?.Pricing?.[0] ? (
                          <>
                            <span className="text-xs font-normal text-muted-foreground">
                              {(() => {
                                const price = agent.AgentPricing.Pricing[0];
                                const unit = price.unit;
                                const formatted = (
                                  parseInt(price.amount) / 1_000_000
                                ).toFixed(2);
                                if (unit === 'lovelace' || !unit)
                                  return `${formatted} ADA`;
                                if (unit === USDM_CONFIG.fullAssetId)
                                  return `${formatted} USDM`;
                                if (unit === TESTUSDM_CONFIG.unit)
                                  return `${formatted} tUSDM`;
                                return `${formatted} ${unit}`;
                              })()}
                            </span>
                          </>
                        ) : (
                          <span className="text-xs font-normal text-muted-foreground">
                            —
                          </span>
                        )}
                      </div>
                    </div>
                  ))}
                  {hasMore && (
                    <div className="flex justify-center pt-4">
                      <Button
                        variant="outline"
                        size="sm"
                        onClick={handleLoadMore}
                        disabled={isLoadingMore}
                      >
                        {isLoadingMore ? <Spinner size={16} /> : 'Load more'}
                      </Button>
                    </div>
                  )}
                </div>
              ) : (
                <div className="text-sm text-muted-foreground mb-4 py-4">
                  No AI agents found.
                </div>
              )}

              <div className="flex items-center justify-between">
                <Button
                  className="flex items-center gap-2"
                  onClick={() => setRegisterAgentDialogOpen(true)}
                >
                  <Plus className="h-4 w-4" />
                  Register agent
                </Button>
              </div>
            </div>
          </div>

          <div className="border rounded-lg">
            <div className="p-6">
              <div className="flex justify-between items-center mb-2">
                <div className="flex items-center gap-2">
                  <Link href="/wallets" className="font-medium hover:underline">
                    Wallets
                  </Link>
                  <ChevronRight className="h-4 w-4" />
                </div>
              </div>
              <p className="text-sm text-muted-foreground mb-4">
                Manage your buying and selling wallets.
              </p>

              <div className="mb-4">
                {isLoadingWallets ? (
                  <Spinner size={20} addContainer />
                ) : (
                  <div className="mb-4 max-h-[500px] overflow-y-auto overflow-x-auto w-full">
                    <table className="w-full">
                      <thead className="sticky top-0 bg-background z-10">
                        <tr className="text-sm text-muted-foreground border-b">
                          <th className="text-left py-2 px-2 w-20">Type</th>
                          <th className="text-left py-2 px-2">Name</th>
                          <th className="text-left py-2 px-2">Address</th>
                          <th className="text-left py-2 px-2">Balance</th>
                        </tr>
                      </thead>
                      <tbody>
                        {wallets.map((wallet) => (
                          <tr
                            key={wallet.id}
                            className="border-b last:border-0 cursor-pointer hover:bg-muted/10"
                            onClick={() => setSelectedWalletForDetails(wallet)}
                          >
                            <td className="py-3 px-2">
                              <span
                                className={cn(
                                  'text-xs font-medium px-2 py-0.5 rounded-full',
                                  wallet.type === 'Purchasing'
                                    ? 'bg-primary text-primary-foreground'
                                    : 'bg-orange-50 dark:bg-[#f002] text-orange-600 dark:text-orange-400',
                                )}
                              >
                                {wallet.type === 'Purchasing'
                                  ? 'Buying'
                                  : 'Selling'}
                              </span>
                            </td>
                            <td className="py-3 px-2 max-w-[100px]">
                              <div className="text-sm font-medium truncate">
                                {wallet.type === 'Purchasing'
                                  ? 'Buying wallet'
                                  : 'Selling wallet'}
                              </div>
                              <div className="text-xs text-muted-foreground truncate">
                                {wallet.note || 'Created by seeding'}
                              </div>
                            </td>
                            <td className="py-3 px-2 max-w-[100px]">
                              <div className="flex items-center gap-2">
                                <span className="font-mono text-xs text-muted-foreground truncate">
                                  {wallet.walletAddress}
                                </span>
                                <CopyButton value={wallet.walletAddress} />
                              </div>
                            </td>
                            <td className="py-3 px-2 w-32">
                              <div className="text-xs flex items-center gap-1">
                                {useFormatBalance(
                                  (parseInt(wallet.balance || '0') / 1000000)
                                    .toFixed(2)
                                    ?.toString(),
                                )}{' '}
                                <span className="text-xs text-muted-foreground">
                                  ADA
                                </span>
                              </div>
                              <div className="text-xs flex items-center gap-1">
                                {useFormatBalance(
                                  (
                                    parseInt(wallet.usdmBalance || '0') /
                                    1000000
                                  )
                                    .toFixed(2)
                                    ?.toString(),
                                )}{' '}
                                <span className="text-xs text-muted-foreground">
                                  USDM
                                </span>
                              </div>
                            </td>
                            <td className="py-3 px-2 w-32">
                              <div className="flex items-center gap-2">
                                <Button
                                  variant="ghost"
                                  size="icon"
                                  className="h-8 w-8"
                                  onClick={(e) => {
                                    e.stopPropagation();
                                    setSelectedWalletForSwap(wallet);
                                  }}
                                >
                                  <FaExchangeAlt className="h-2 w-2" />
                                </Button>
                                <Button
                                  variant="muted"
                                  className="h-8"
                                  onClick={(e) => {
                                    e.stopPropagation();
                                    setSelectedWalletForTopup(wallet);
                                  }}
                                >
                                  Top Up
                                </Button>
                              </div>
                            </td>
                          </tr>
                        ))}

                        {/* Collection Wallet Rows */}
                        {wallets.map((wallet) => {
                          if (!wallet.collectionAddress) return null;
                          return (
                            <tr
                              key={`collection-${wallet.id}`}
                              className="border-b last:border-0 cursor-pointer hover:bg-muted/10"
                              onClick={() =>
                                setSelectedWalletForDetails({
                                  ...wallet,
                                  walletAddress: wallet.collectionAddress!,
                                  type: 'Collection' as any,
                                  balance: wallet.collectionBalance?.ada || '0',
                                  usdmBalance:
                                    wallet.collectionBalance?.usdm || '0',
                                })
                              }
                            >
                              <td className="py-3 px-2">
                                <span className="text-xs font-medium px-2 py-0.5 rounded-full bg-blue-500/20 text-blue-600 dark:text-blue-400">
                                  Collection
                                </span>
                              </td>
                              <td className="py-3 px-2">
                                <div className="text-sm font-medium truncate max-w-[100px]">
                                  Collection wallet
                                </div>
                                <div className="text-xs text-muted-foreground truncate">
                                  {wallet.note && `${wallet.note}`}
                                </div>
                              </td>
                              <td className="py-3 px-2">
                                <div className="flex items-center gap-2 max-w-[100px]">
                                  <span className="font-mono text-xs text-muted-foreground truncate">
                                    {wallet.collectionAddress!}
                                  </span>
                                  <CopyButton
                                    value={wallet.collectionAddress!}
                                  />
                                </div>
                              </td>
                              <td className="py-3 px-2">
                                <div className="text-xs flex items-center gap-1">
                                  {useFormatBalance(
                                    (
                                      parseInt(
                                        wallet.collectionBalance?.ada || '0',
                                      ) / 1000000
                                    )
                                      .toFixed(2)
                                      ?.toString(),
                                  )}
                                  <span className="text-xs text-muted-foreground">
                                    ADA
                                  </span>
                                </div>
                                <div className="text-xs flex items-center gap-1">
                                  {useFormatBalance(
                                    (
                                      parseInt(
                                        wallet.collectionBalance?.usdm || '0',
                                      ) / 1000000
                                    )
                                      .toFixed(2)
                                      ?.toString(),
                                  )}
                                  <span className="text-xs text-muted-foreground">
                                    USDM
                                  </span>
                                </div>
                              </td>
                              <td className="py-3 px-2 w-32">
                                {/* No actions for collection wallets */}
                              </td>
                            </tr>
                          );
                        })}
                      </tbody>
                    </table>

                    {/* Show add collection wallet message if no collection addresses exist */}
                    {!wallets.some((w) => w.collectionAddress) && (
                      <div className="rounded-lg border border-blue-200 bg-blue-50 dark:bg-[#0002] dark:border-blue-500/20 p-4 my-4">
                        <div className="flex items-center justify-between gap-4 flex-wrap">
                          <div className="flex items-center gap-2 text-blue-600 dark:text-blue-400">
                            <div className="text-sm">
                              Add a collection wallet to manage your funds more
                              effectively.
                            </div>
                          </div>
                          <Button
                            variant="outline"
                            className="border-blue-600 text-blue-600 dark:border-blue-400 dark:text-blue-400 hover:bg-blue-100 dark:hover:bg-blue-500/10"
                            onClick={() => setAddWalletDialogOpen(true)}
                          >
                            Add collection wallet
                          </Button>
                        </div>
                      </div>
                    )}
                  </div>
                )}
              </div>

              <div className="flex items-center justify-between">
                <Button
                  variant="outline"
                  size="sm"
                  className="h-8 px-3 text-sm font-normal"
                  onClick={() => setAddWalletDialogOpen(true)}
                >
                  + Add wallet
                </Button>
                <div className="flex items-center gap-4 text-sm">
                  <span className="text-muted-foreground">
                    Total:{' '}
                    {wallets.length +
                      wallets.filter((w) => w.collectionAddress).length}
                  </span>
                </div>
              </div>
            </div>
          </div>
        </div>
      </MainLayout>

      <AddWalletDialog
        open={isAddWalletDialogOpen}
        onClose={() => setAddWalletDialogOpen(false)}
      />

      <RegisterAIAgentDialog
        open={isRegisterAgentDialogOpen}
        onClose={() => setRegisterAgentDialogOpen(false)}
        onSuccess={() => {
          // TODO: we can refresh data here
        }}
      />

      <AIAgentDetailsDialog
        agent={selectedAgentForDetails}
        onClose={() => setSelectedAgentForDetails(null)}
      />

      <SwapDialog
        isOpen={!!selectedWalletForSwap}
        onClose={() => setSelectedWalletForSwap(null)}
        walletAddress={selectedWalletForSwap?.walletAddress || ''}
        network={state.network}
        blockfrostApiKey={process.env.NEXT_PUBLIC_BLOCKFROST_API_KEY || ''}
        walletType={selectedWalletForSwap?.type || ''}
        walletId={selectedWalletForSwap?.id || ''}
      />

      <TransakWidget
        isOpen={!!selectedWalletForTopup}
        onClose={() => setSelectedWalletForTopup(null)}
        walletAddress={selectedWalletForTopup?.walletAddress || ''}
        onSuccess={() => {
          toast.success('Top up successful');
          fetchWallets();
        }}
      />

      <WalletDetailsDialog
        isOpen={!!selectedWalletForDetails}
        onClose={() => setSelectedWalletForDetails(null)}
        wallet={selectedWalletForDetails}
      />
    </>
  );
}<|MERGE_RESOLUTION|>--- conflicted
+++ resolved
@@ -6,13 +6,8 @@
 import { GetStaticProps } from 'next';
 import Head from 'next/head';
 import { Button } from '@/components/ui/button';
-<<<<<<< HEAD
-import { ChevronRight } from 'lucide-react';
-import { cn } from '@/lib/utils';
-=======
 import { ChevronRight, Plus } from 'lucide-react';
 import { cn, shortenAddress } from '@/lib/utils';
->>>>>>> d66e9454
 import { useEffect, useState, useCallback } from 'react';
 import {
   getPaymentSource,
