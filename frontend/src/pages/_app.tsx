--- conflicted
+++ resolved
@@ -86,7 +86,6 @@
     }));
     const reversedBack = [...sourcesMapped]?.reverse();
 
-<<<<<<< HEAD
     dispatch({ type: 'SET_PAYMENT_SOURCES', payload: reversedBack });
 
     if (reversedBack.length === 1) {
@@ -97,17 +96,6 @@
     if (reversedBack.length === 0 && isHealthy && state.apiKey) {
       if (router.pathname !== '/setup') {
         router.push(`/setup?network=${encodeURIComponent(state.network)}`);
-=======
-      // If no payment sources, redirect to setup
-      if (reversedBack.length === 0 && isHealthy && state.apiKey) {
-        if (router.pathname !== '/setup') {
-          const userIgnored = localStorage.getItem('userIgnoredSetup');
-          if (userIgnored) {
-            return;
-          }
-          router.push(`/setup?network=${encodeURIComponent(state.network)}`);
-        }
->>>>>>> b86c112f
       }
     }
     // eslint-disable-next-line react-hooks/exhaustive-deps
@@ -140,8 +128,7 @@
 
   useEffect(() => {
     const init = async () => {
-<<<<<<< HEAD
-      setIsUnauthorized(false);
+      dispatch({ type: 'SET_UNAUTHORIZED', payload: false });
       const response = await handleApiCall(
         () => getHealth({ client: apiClient }),
         {
@@ -170,62 +157,24 @@
       const apiKeyStatus = await handleApiCall(
         () => getApiKeyStatus({ client: apiClient }),
         {
-          onError: () => {
+          onError: (error: any) => {
+            console.error('API key status check failed:', error);
             setIsHealthy(true);
-            setIsUnauthorized(true);
+            dispatch({ type: 'SET_UNAUTHORIZED', payload: true });
           },
-          errorMessage: 'API key status check failed',
+          errorMessage: 'API key validation failed',
         },
       );
 
       if (!apiKeyStatus) {
         setIsHealthy(true);
-        setIsUnauthorized(true);
+        dispatch({ type: 'SET_UNAUTHORIZED', payload: true });
         return;
       }
 
       // Check if the API key has admin permission
       const permission = apiKeyStatus.data?.data?.permission;
       if (!permission || permission !== 'Admin') {
-=======
-      try {
-        dispatch({ type: 'SET_UNAUTHORIZED', payload: false });
-        const response = await getHealth({ client: apiClient });
-
-        if (response.status !== 200) {
-          setIsHealthy(false);
-          return;
-        }
-
-        const hexedKey = localStorage.getItem('payment_api_key');
-        if (!hexedKey) {
-          setIsHealthy(true);
-          return;
-        }
-
-        const storedApiKey = Buffer.from(hexedKey, 'hex').toString('utf-8');
-        apiClient.setConfig({
-          headers: {
-            token: storedApiKey,
-          },
-        });
-        const apiKeyStatus = await getApiKeyStatus({ client: apiClient });
-        if (apiKeyStatus.status !== 200) {
-          setIsHealthy(true);
-          dispatch({ type: 'SET_UNAUTHORIZED', payload: true });
-          return;
-        }
-
-        // Check if the API key has admin permission
-        const permission = apiKeyStatus.data?.data?.permission;
-        if (!permission || permission !== 'Admin') {
-          setIsHealthy(true);
-          toast.error('Unauthorized access');
-          signOut();
-          return;
-        }
-        dispatch({ type: 'SET_API_KEY', payload: storedApiKey });
->>>>>>> b86c112f
         setIsHealthy(true);
         toast.error('Unauthorized access');
         signOut();
